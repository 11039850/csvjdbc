--- conflicted
+++ resolved
@@ -1,4 +1,4 @@
-/**
+/*
  *  CsvJdbc - a JDBC driver for CSV files
  *  Copyright (C) 2001  Jonathan Ackerman
  *
@@ -66,15 +66,10 @@
 		{
 			ZipEntry zipEntry = zipFile.getEntry(tableName + fileExtension);
 			if (zipEntry == null)
-<<<<<<< HEAD
-				throw new SQLException("Table not found: " + tableName);
-
-=======
 				throw new SQLException(CsvResources.getString("tableNotFound") + ": " + tableName);
 			
->>>>>>> 4e08a858
 			Reader reader;
-			if (charset != null)
+			if (charset != null)    
 				reader = new InputStreamReader(zipFile.getInputStream(zipEntry), charset);
 			else
 				reader = new InputStreamReader(zipFile.getInputStream(zipEntry));
