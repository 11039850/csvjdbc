--- conflicted
+++ resolved
@@ -53,7 +53,6 @@
             BigInteger bil;
             boolean isLongExpression = false;
 
-<<<<<<< HEAD
             if (leftEval instanceof Short)
             {
                 leftInt = Integer.valueOf(((Short)leftEval).intValue());
@@ -96,6 +95,8 @@
                 bil = bil.divide(bir);
             if (op == '%')
                 bil = bil.remainder(bir);
+			if (op == '%')
+				bil = bil.remainder(bir);
             if (isLongExpression)
                 return new Long(bil.toString());
             else
@@ -120,7 +121,9 @@
             if (op == '/')
                 return new Double(bdl.divide(bdr, mc.getPrecision(), mc.getRoundingMode()).toString());
             if (op == '%')
+			if (op == '%')
                 return new Double(bdl.remainder(bdr, mc).toString());
+				return new Double(bdl.remainder(bdr, mc).toString());
         }
         catch (ClassCastException e)
         {
@@ -256,208 +259,4 @@
         result.addAll(right.aggregateFunctions());
         return result;
     }
-=======
-			if (leftEval instanceof Short)
-			{
-				leftInt = Integer.valueOf(((Short)leftEval).intValue());
-				bil = new BigInteger(leftInt.toString());
-			}
-			else if (leftEval instanceof Long)
-			{
-				bil = new BigInteger(leftEval.toString());
-				isLongExpression = true;
-			}
-			else
-			{
-				leftInt = (Integer)leftEval;
-				bil = new BigInteger(leftInt.toString());
-			}
-			Integer rightInt;
-			BigInteger bir;
-			if (rightEval instanceof Short)
-			{
-				rightInt = Integer.valueOf(((Short)rightEval).intValue());
-				bir = new BigInteger(rightInt.toString());
-			}
-			else if (rightEval instanceof Long)
-			{
-				bir = new BigInteger(rightEval.toString());
-				isLongExpression = true;
-			}
-			else
-			{
-				rightInt = (Integer)rightEval;
-				bir = new BigInteger(rightInt.toString());
-			}
-			if (op == '+')
-				bil = bil.add(bir);
-			if (op == '-')
-				bil = bil.subtract(bir);
-			if (op == '*')
-				bil = bil.multiply(bir);
-			if (op == '/')
-				bil = bil.divide(bir);
-			if (op == '%')
-				bil = bil.remainder(bir);
-			if (isLongExpression)
-				return new Long(bil.toString());
-			else
-				return new Integer(bil.toString());
-		}
-		catch (ClassCastException e)
-		{
-		}
-		try
-		{
-			Number leftN = (Number)leftEval;
-			BigDecimal bdl = new BigDecimal(leftN.toString());
-			Number rightN = (Number)rightEval;
-			BigDecimal bdr = new BigDecimal(rightN.toString());
-			if (op == '+')
-				return new Double(bdl.add(bdr).toString());
-			if (op == '-')
-				return new Double(bdl.subtract(bdr).toString());
-			if (op == '*')
-				return new Double(bdl.multiply(bdr).toString());
-			MathContext mc = new MathContext("precision=14 roundingMode=HALF_UP");
-			if (op == '/')
-				return new Double(bdl.divide(bdr, mc.getPrecision(), mc.getRoundingMode()).toString());
-			if (op == '%')
-				return new Double(bdl.remainder(bdr, mc).toString());
-		}
-		catch (ClassCastException e)
-		{
-		}
-		try
-		{
-			if (op == '+' && leftEval instanceof Date)
-			{
-				Date leftD = (Date)leftEval;
-				if (rightEval instanceof Time)
-				{
-					Time rightT = (Time)rightEval;
-					Expression stringConverter = new ColumnName("@StringConverter");
-					StringConverter sc = (StringConverter) stringConverter.eval(env);
-					return sc.parseTimestamp(leftD.toString() + " " + rightT.toString());
-				}
-				else
-				{
-					Long rightLong;
-					if (rightEval instanceof Short)
-						rightLong = Long.valueOf(((Short)rightEval).longValue());
-					else if (rightEval instanceof Long)
-						rightLong = (Long)rightEval;
-					else
-						rightLong = Long.valueOf(((Integer)rightEval).intValue());
-	  				return incrementDate(leftD, rightLong.longValue());
-				}
-			}
-			else if (op == '+' && rightEval instanceof Date)
-			{
-				Date rightD = (Date)rightEval;
-				if (leftEval instanceof Time)
-				{
-					Time leftT = (Time)leftEval;
-					Expression stringConverter = new ColumnName("@StringConverter");
-					StringConverter sc = (StringConverter) stringConverter.eval(env);
-					return sc.parseTimestamp(rightD.toString() + " " + leftT.toString());
-				}
-				else
-				{
-					Long leftLong;
-					if (leftEval instanceof Short)
-						leftLong = Long.valueOf(((Short)leftEval).intValue());
-					else if (leftEval instanceof Long)
-						leftLong = (Long)rightEval;
-					else
-						leftLong = Long.valueOf(((Integer)leftEval).intValue());
-					return incrementDate(rightD, leftLong.longValue());
-				}
-			}
-			else if (op == '-' && leftEval instanceof Date && rightEval instanceof Long)
-			{
-				return incrementDate((Date)leftEval, -((Long)rightEval).longValue());
-			}
-			else if (op == '-' && leftEval instanceof Date && rightEval instanceof Integer)
-			{
-				return incrementDate((Date)leftEval, -((Integer)rightEval).intValue());
-			}
-			else if (op == '-' && leftEval instanceof Date && rightEval instanceof Short)
-			{
-				return incrementDate((Date)leftEval, -((Short)rightEval).intValue());
-			}
-			else if (op == '-' && (leftEval instanceof Date || rightEval instanceof Date))
-			{
-				if (!(leftEval instanceof Date))
-				{
-					Expression stringConverter = new ColumnName("@StringConverter");
-					StringConverter sc = (StringConverter) stringConverter.eval(env);
-					leftEval = sc.parseDate(leftEval.toString());
-				}
-				if (!(rightEval instanceof Date))
-				{
-					Expression stringConverter = new ColumnName("@StringConverter");
-					StringConverter sc = (StringConverter) stringConverter.eval(env);
-					rightEval = sc.parseDate(rightEval.toString());
-	  			}
-				if (leftEval != null && rightEval != null)
-				{
-					long nMillis = ((Date)leftEval).getTime() - ((Date)(rightEval)).getTime();
-					long nDays = (nMillis + MILLISECONDS_PER_DAY / 2) / MILLISECONDS_PER_DAY;
-					return new Integer((int)nDays);
-				}
-			}
-		}
-		catch (ClassCastException e)
-		{
-		}
-		try
-		{
-			if (op == '+' || op == '-')
-			{
-				Timestamp leftD = (Timestamp)leftEval;
-				long time = leftD.getTime();
-				Number rightN = (Number)rightEval;
-				BigDecimal bdr = new BigDecimal(rightN.toString());
-				if (op == '+')
-					return new Timestamp(time + bdr.longValue());
-				if (op == '-')
-					return new Timestamp(time - bdr.longValue());
-			}
-		}
-		catch (ClassCastException e)
-		{
-		}
-		if(op == '+')
-			return ""+leftEval+rightEval;
-		return null;
-	}
-	private Date incrementDate(Date date, long nDays)
-	{
-		long newTime = date.getTime() +
-		nDays * MILLISECONDS_PER_DAY + MILLISECONDS_PER_DAY / 2;
-		Date newDate = new Date(newTime);
-		/* Remove any time component from calculated date */
-		newDate = Date.valueOf(newDate.toString());
-		return newDate;
-	}
-	public String toString()
-	{
-		return ""+op+" "+left+" "+right;
-	}
-	public List<String> usedColumns()
-	{
-		List<String> result = new LinkedList<String>();
-		result.addAll(left.usedColumns());
-		result.addAll(right.usedColumns());
-		return result;
-	}
-	public List<AggregateFunction> aggregateFunctions()
-	{
-		List<AggregateFunction> result = new LinkedList<AggregateFunction>();
-		result.addAll(left.aggregateFunctions());
-		result.addAll(right.aggregateFunctions());
-		return result;
-	}
->>>>>>> 2c41dd81
 }