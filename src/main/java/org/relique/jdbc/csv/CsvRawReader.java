--- conflicted
+++ resolved
@@ -62,38 +62,6 @@
 	private QuoteStyle quoteStyle;
 	private ArrayList<int []> fixedWidthColumns;
 
-<<<<<<< HEAD
-	/**
-	 * Insert the method's description here.
-	 *
-	 * Creation date: (6-11-2001 15:02:42)
-	 *
-	 * @param fileName
-	 *			  java.lang.String
-	 * @param separator
-	 *			  char
-	 * @param suppressHeaders
-	 *			  boolean
-	 * @param quoteChar
-	 *			  char
-	 * @param defectiveHeaders
-	 * @param skipLeadingDataLines
-	 * @exception java.lang.Exception
-	 *				  The exception description.
-	 * @throws SQLException
-	 * @throws IOException
-	 * @throws FileNotFoundException
-	 * @throws UnsupportedEncodingException
-	 * @since
-	 */
-	public CsvRawReader(LineNumberReader in, String tableAlias, String separator,
-			boolean suppressHeaders, boolean isHeaderFixedWidth, char quoteChar, String comment,
-			String headerLine, boolean trimHeaders, boolean trimValues,
-			int skipLeadingLines, boolean ignoreUnparseableLines,
-			boolean defectiveHeaders, int skipLeadingDataLines, QuoteStyle quoteStyle,
-			ArrayList<int []> fixedWidthColumns)
-			throws IOException, SQLException
-=======
 	public CsvRawReader(LineNumberReader in,
 		String tableName,
 		String tableAlias,
@@ -109,9 +77,8 @@
 		boolean ignoreUnparseableLines,
 		boolean defectiveHeaders,
 		int skipLeadingDataLines,
-		String quoteStyle,
+		QuoteStyle quoteStyle,
 		ArrayList<int []> fixedWidthColumns) throws IOException, SQLException
->>>>>>> cbc04e9e
 	{
 		this.tableName = tableName;
 		this.tableAlias = tableAlias;
@@ -127,7 +94,7 @@
 		this.quoteStyle = quoteStyle;
 		this.fixedWidthColumns = fixedWidthColumns;
 
-		for (int i = 0; i < skipLeadingLines; i++)
+		for (int i=0; i<skipLeadingLines; i++)
 		{
 			in.readLine();
 		}
@@ -183,17 +150,6 @@
 		}
 	}
 
-<<<<<<< HEAD
-	/**
-	 *Description of the Method
-	 *
-	 * @return Description of the Returned Value
-	 * @exception SQLException
-	 *				  Description of Exception
-	 * @since
-	 */
-=======
->>>>>>> cbc04e9e
 	public boolean next() throws SQLException
 	{
 		fieldValues = new String[columnNames.length];
@@ -226,14 +182,6 @@
 		return true;
 	}
 
-<<<<<<< HEAD
-	/**
-	 *Description of the Method
-	 *
-	 * @since
-	 */
-=======
->>>>>>> cbc04e9e
 	public void close()
 	{
 		try
@@ -451,13 +399,8 @@
 			while (currentPos < line.length())
 			{
 				char currentChar = line.charAt(currentPos);
-<<<<<<< HEAD
-				if (value.length() == 0 && currentChar == quoteChar
+				if (value.length() == 0 && isQuoteChar(currentChar)
 						&& !inQuotedString && quoteStyle != QuoteStyle.NONE)
-=======
-				if (value.length() == 0 && isQuoteChar(currentChar)
-						&& !inQuotedString)
->>>>>>> cbc04e9e
 				{
 					// acknowledge quoteChar only at beginning of value.
 					inQuotedString = true;
@@ -470,11 +413,7 @@
 					value.append(nextChar);
 					currentPos++;
 				}
-<<<<<<< HEAD
-				else if (currentChar == quoteChar && quoteStyle != QuoteStyle.NONE)
-=======
-				else if (isQuoteChar(currentChar))
->>>>>>> cbc04e9e
+				else if (isQuoteChar(currentChar) && quoteStyle != QuoteStyle.NONE)
 				{
 					char nextChar = line.charAt(currentPos + 1);
 					if (!inQuotedString)
@@ -485,13 +424,8 @@
 					}
 					else if (isQuoteChar(nextChar))
 					{
-<<<<<<< HEAD
-						value.append(quoteChar);
+						value.append(quoteChar.charValue());
 						if (quoteStyle == QuoteStyle.SQL)
-=======
-						value.append(quoteChar.charValue());
-						if ("SQL".equals(quoteStyle))
->>>>>>> cbc04e9e
 						{
 							// doubled quoteChar in quoted strings collapse to
 							// one single quoteChar in SQL quotestyle
