--- conflicted
+++ resolved
@@ -60,12 +60,7 @@
 	private boolean trimValues = true;
 	private String comment = null;
 	private boolean ignoreUnparseableLines;
-<<<<<<< HEAD
-	protected CryptoFilter filter;
 	private QuoteStyle quoteStyle;
-=======
-	private String quoteStyle;
->>>>>>> 77b121eb
 	private ArrayList<int []> fixedWidthColumns;
 
 	/**
@@ -81,14 +76,8 @@
 	 *			  boolean
 	 * @param quoteChar
 	 *			  char
-<<<<<<< HEAD
-	 * @param filter the decrypting filter
 	 * @param defectiveHeaders
 	 * @param skipLeadingDataLines
-=======
-	 * @param defectiveHeaders 
-	 * @param skipLeadingDataLines 
->>>>>>> 77b121eb
 	 * @exception java.lang.Exception
 	 *				  The exception description.
 	 * @throws SQLException
@@ -99,15 +88,9 @@
 	 */
 	public CsvRawReader(LineNumberReader in, String tableAlias, String separator,
 			boolean suppressHeaders, boolean isHeaderFixedWidth, char quoteChar, String comment,
-<<<<<<< HEAD
-			String headerLine, String extension, boolean trimHeaders, boolean trimValues,
-			int skipLeadingLines, boolean ignoreUnparseableLines, CryptoFilter filter,
-			boolean defectiveHeaders, int skipLeadingDataLines, QuoteStyle quoteStyle,
-=======
 			String headerLine, boolean trimHeaders, boolean trimValues,
 			int skipLeadingLines, boolean ignoreUnparseableLines,
-			boolean defectiveHeaders, int skipLeadingDataLines, String quoteStyle,
->>>>>>> 77b121eb
+			boolean defectiveHeaders, int skipLeadingDataLines, QuoteStyle quoteStyle,
 			ArrayList<int []> fixedWidthColumns)
 			throws IOException, SQLException
 	{
