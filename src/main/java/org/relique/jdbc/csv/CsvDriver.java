--- conflicted
+++ resolved
@@ -35,360 +35,356 @@
  */
 public class CsvDriver implements Driver
 {
-	public static final String DEFAULT_EXTENSION = ".csv";
-	public static final String DEFAULT_SEPARATOR = ",";
-	public static final char DEFAULT_QUOTECHAR = '"';
-	public static final String DEFAULT_HEADERLINE = null;
-	public static final boolean DEFAULT_SUPPRESS = false;
-	public static final boolean DEFAULT_IS_HEADER_FIXED_WIDTH = true;
-	public static final boolean DEFAULT_TRIM_HEADERS = true;
-	public static final boolean DEFAULT_TRIM_VALUES = false;
-	public static final String DEFAULT_COLUMN_TYPES = "String";
-	public static final boolean DEFAULT_INDEXED_FILES = false;
-	public static final String DEFAULT_TIMESTAMP_FORMAT = null;
-	public static final String DEFAULT_DATE_FORMAT = "YYYY-MM-DD";
-	public static final String DEFAULT_TIME_FORMAT = "HH:mm:ss";
-	public static final String DEFAULT_COMMENT_CHAR = null;
-	public static final String DEFAULT_SKIP_LEADING_LINES = null;
-	public static final String DEFAULT_IGNORE_UNPARSEABLE_LINES = "False";
-	public static final String DEFAULT_FILE_TAIL_PREPEND = "False";
-	public static final String DEFAULT_DEFECTIVE_HEADERS = "False";
-	public static final String DEFAULT_SKIP_LEADING_DATA_LINES = "0";
-
-	public static final String FILE_EXTENSION = "fileExtension";
-	public static final String SEPARATOR = "separator";
-	public static final String QUOTECHAR = "quotechar";
-	public static final String HEADERLINE = "headerline";
-	public static final String SUPPRESS_HEADERS = "suppressHeaders";
-	public static final String IS_HEADER_FIXED_WIDTH = "isHeaderFixedWidth";
-	public static final String TRIM_HEADERS = "trimHeaders";
-	public static final String TRIM_VALUES = "trimValues";
-	public static final String COLUMN_TYPES = "columnTypes";
-	public static final String INDEXED_FILES = "indexedFiles";
-	public static final String TIMESTAMP_FORMAT = "timestampFormat";
-	public static final String DATE_FORMAT = "dateFormat";
-	public static final String TIME_FORMAT = "timeFormat";
-	public static final String LOCALE = "locale";
-	public static final String COMMENT_CHAR = "commentChar";
-	public static final String SKIP_LEADING_LINES = "skipLeadingLines";
-	public static final String IGNORE_UNPARSEABLE_LINES = "ignoreNonParseableLines";
-	public static final String FILE_TAIL_PREPEND = "fileTailPrepend";
-	public static final String DEFECTIVE_HEADERS = "defectiveHeaders";
-	public static final String SKIP_LEADING_DATA_LINES = "skipLeadingDataLines";
-	public static final String TRANSPOSED_LINES = "transposedLines";
-	public static final String TRANSPOSED_FIELDS_TO_SKIP = "transposedFieldsToSkip";
-
-	public static final String CHARSET = "charset";
-	public final static String URL_PREFIX = "jdbc:relique:csv:";
-	public static final String CRYPTO_FILTER_CLASS_NAME = "cryptoFilterClassName";
-
-	public static final String TIME_ZONE_NAME = "timeZoneName";
-	public static final String DEFAULT_TIME_ZONE_NAME = "UTC";
-	// choosing Rome makes sure we change chronology from Julian to Gregorian on
-	// 1582-10-04/15, as SQL does.
-	public static final String QUOTE_STYLE = "quoteStyle";
-	public static final QuoteStyle DEFAULT_QUOTE_STYLE = QuoteStyle.valueOf("SQL");
-
-	public static final String READER_CLASS_PREFIX = "class:";
-	public static final String ZIP_FILE_PREFIX = "zip:";
-
-	public static final String FIXED_WIDTHS = "fixedWidths";
-
-	@Override
-	public DriverPropertyInfo[] getPropertyInfo(String url, Properties info)
-		throws SQLException
-	{
-		return new DriverPropertyInfo[0];
-	}
-
-	@Override
-	public int getMajorVersion()
-	{
-		return 1;
-	}
-
-	@Override
-	public int getMinorVersion()
-	{
-		return 0;
-	}
-
-	@Override
-	public Connection connect(String url, Properties info) throws SQLException
-	{
-		writeLog("CsvDriver:connect() - url=" + url);
-		// check for correct url
-		if (!url.startsWith(URL_PREFIX))
-		{
-			return null;
-		}
-
-		// strip any properties from end of URL and set them as additional
-		// properties
-		String urlProperties = "";
-		int questionIndex = url.indexOf('?');
-		if (questionIndex >= 0)
-		{
-			info = new Properties(info);
-			urlProperties = url.substring(questionIndex);
-			String[] split = urlProperties.substring(1).split("&");
-			for (int i = 0; i < split.length; i++)
-			{
-				String[] property = split[i].split("=");
-				try
-				{
-					if (property.length == 2)
-					{
-						String key = URLDecoder.decode(property[0], "UTF-8");
-						String value = URLDecoder.decode(property[1], "UTF-8");
-						info.setProperty(key, value);
-					}
-					else
-					{
-						throw new SQLException(CsvResources.getString("invalidProperty") + ": " + split[i]);
-					}
-				}
-				catch (UnsupportedEncodingException e)
-				{
-					// we know UTF-8 is available
-				}
-			}
-			url = url.substring(0, questionIndex);
-		}
-		// get filepath from url
-		String filePath = url.substring(URL_PREFIX.length());
-
-		writeLog("CsvDriver:connect() - filePath=" + filePath);
-
-		CsvConnection connection;
-		if (filePath.startsWith(READER_CLASS_PREFIX))
-		{
-			String className = filePath.substring(READER_CLASS_PREFIX.length());
-			try
-			{
-				Class<?> clazz = Class.forName(className);
-
-				/*
-				 * Check that class implements our interface.
-				 */
-				Class<?>[] interfaces = clazz.getInterfaces();
-				boolean isInterfaceImplemented = false;
-				for (int i = 0; i < interfaces.length
-						&& (!isInterfaceImplemented); i++)
-				{
-					if (interfaces[i].equals(TableReader.class))
-						isInterfaceImplemented = true;
-				}
-
-				if (!isInterfaceImplemented)
-				{
-					
-					throw new SQLException(CsvResources.getString("interfaceNotImplemented") +
-						": " + TableReader.class.getName() + ": " + className);
-				}
-				Object tableReaderInstance = clazz.newInstance();
-				connection = new CsvConnection((TableReader)tableReaderInstance, info, urlProperties);
-			}
-			catch (ClassNotFoundException e)
-			{
-				throw new SQLException(e);
-			}
-			catch (IllegalAccessException e)
-			{
-				throw new SQLException(e);
-			}
-			catch (InstantiationException e)
-			{
-				throw new SQLException(e);
-			}
-		}
-		else if (filePath.startsWith(ZIP_FILE_PREFIX))
-		{
-			String zipFilename = filePath.substring(ZIP_FILE_PREFIX.length());
-			try
-			{
-				ZipFileTableReader zipFileTableReader = new ZipFileTableReader(
-						zipFilename, info.getProperty(CHARSET));
-				connection = new CsvConnection(zipFileTableReader, info,
-						urlProperties);
-				zipFileTableReader.setExtension(connection.getExtension());
-			}
-			catch (IOException e)
-			{
-				throw new SQLException(CsvResources.getString("zipOpenError") + ": " +
-					zipFilename, e);
-			}
-		}
-		else
-		{
-			if (!filePath.endsWith(File.separator))
-			{
-				filePath += File.separator;
-			}
-
-			// check if filepath is a correct path.
-			File checkPath = new File(filePath);
-			if (!checkPath.exists())
-			{
-				throw new SQLException(CsvResources.getString("dirNotFound") + ": " + filePath);
-			}
-			if (!checkPath.isDirectory())
-			{
-				throw new SQLException(CsvResources.getString("dirNotFound") + ": " + filePath);
-			}
-
-			connection = new CsvConnection(filePath, info, urlProperties);
-		}
-		return connection;
-	}
-
-	@Override
-	public boolean acceptsURL(String url) throws SQLException
-	{
-		writeLog("CsvDriver:accept() - url=" + url);
-		return url.startsWith(URL_PREFIX);
-	}
-
-	@Override
-	public boolean jdbcCompliant()
-	{
-		return false;
-	}
-
-	public Logger getParentLogger() throws SQLFeatureNotSupportedException
-	{
-		throw new SQLFeatureNotSupportedException(CsvResources.getString("methodNotSupported") +
-			": Driver.getParentLogger()");
-	}
-
-	public static void writeLog(String message)
-	{
-		PrintWriter logWriter = DriverManager.getLogWriter();
-		if (logWriter != null)
-			logWriter.println("CsvJdbc: " + message);
-	}
-
-	/**
-	 * Convenience method to write a ResultSet to a CSV file.
-	 * Output CSV file has the same format as the CSV file that is
-	 * being queried, so that it can be used for later SQL queries.
-	 * @param resultSet JDBC ResultSet to write.
-	 * @param out open stream to write to.
-	 * @param writeHeaderLine if true, the column names are written as first line.
-	 * @throws SQLException
-	 */
-	public static void writeToCsv(ResultSet resultSet, PrintStream out, boolean writeHeaderLine)
-		throws SQLException
-	{
-		String separator = DEFAULT_SEPARATOR;
-		char quoteChar = DEFAULT_QUOTECHAR;
-		QuoteStyle quoteStyle = DEFAULT_QUOTE_STYLE;
-
-		if (resultSet instanceof CsvResultSet)
-		{
-			/*
-			 * Use same formatting options as the CSV file this ResultSet was read from.
-			 */
-			CsvResultSet csvResultSet = (CsvResultSet)resultSet;
-			CsvConnection csvConnection = (CsvConnection)csvResultSet.getStatement().getConnection();
-			separator = csvConnection.getSeparator();
-			quoteChar = csvConnection.getQuotechar();
-			quoteStyle = csvConnection.getQuoteStyle();
-		}
-
-		ResultSetMetaData meta = null;
-		int columnCount = 0;
-
-		/*
-		 * Write each row of ResultSet.
-		 */
-		while (resultSet.next())
-		{
-			if (meta == null)
-			{
-				meta = resultSet.getMetaData();
-				columnCount = meta.getColumnCount();
-				if (writeHeaderLine)
-				{
-					for (int i = 1; i <= columnCount; i++)
-					{
-						if (i > 1)
-							out.print(separator);
-						out.print(meta.getColumnName(i));
-					}
-					out.println();
-				}
-			}
-
-			for (int i = 1; i <= columnCount; i++)
-			{
-				if (i > 1)
-					out.print(separator);
-				String value = resultSet.getString(i);
-				if (value != null)
-				{
-					value = addQuotes(value, separator, quoteChar, quoteStyle);
-					out.print(value);
-				}
-			}
-			out.println();
-		}
-		if (meta == null && writeHeaderLine)
-		{
-			meta = resultSet.getMetaData();
-			columnCount = meta.getColumnCount();
-
-			for (int i = 1; i <= columnCount; i++)
-			{
-				if (i > 1)
-					out.print(separator);
-				out.print(meta.getColumnName(i));
-			}
-			out.println();
-		}
-		out.flush();
-	}
-
-<<<<<<< HEAD
-	private static String addQuotes(String value, char separator, char quoteChar, QuoteStyle quoteStyle)
-=======
-	private static String addQuotes(String value, String separator, char quoteChar, String quoteStyle)
->>>>>>> ac0ec3d3
-	{
-		/*
-		 * Escape all quote chars embedded in the string.
-		 */
-		if (quoteStyle == QuoteStyle.C)
-		{
-			value = value.replace("\\", "\\\\");
-			value = value.replace("" + quoteChar, "\\" + quoteChar);
-		}
-		else if (quoteStyle == QuoteStyle.SQL)
-		{
-			value = value.replace("" + quoteChar, "" + quoteChar + quoteChar);
-		}
-
-		/*
-		 * Surround value with quotes if it contains any special characters.
-		 */
-		if (quoteStyle != QuoteStyle.NONE
-				&& (value.indexOf(separator) >= 0 || value.indexOf(quoteChar) >= 0 || value.indexOf('\r') >= 0 || value
-						.indexOf('\n') >= 0)) {
-			value = quoteChar + value + quoteChar;
-		}
-		return value;
-	}
-
-	// This static block inits the driver when the class is loaded by the JVM.
-	static
-	{
-		try
-		{
-			java.sql.DriverManager.registerDriver(new CsvDriver());
-		}
-		catch (SQLException e)
-		{
-			throw new RuntimeException(CsvResources.getString("initFailed") + ": " + e.getMessage());
-		}
-	}
+  public static final String DEFAULT_EXTENSION = ".csv";
+  public static final String DEFAULT_SEPARATOR = ",";
+  public static final char DEFAULT_QUOTECHAR = '"';
+  public static final String DEFAULT_HEADERLINE = null;
+  public static final boolean DEFAULT_SUPPRESS = false;
+  public static final boolean DEFAULT_IS_HEADER_FIXED_WIDTH = true;
+  public static final boolean DEFAULT_TRIM_HEADERS = true;
+  public static final boolean DEFAULT_TRIM_VALUES = false;
+  public static final String DEFAULT_COLUMN_TYPES = "String";
+  public static final boolean DEFAULT_INDEXED_FILES = false;
+  public static final String DEFAULT_TIMESTAMP_FORMAT = null;
+  public static final String DEFAULT_DATE_FORMAT = "YYYY-MM-DD";
+  public static final String DEFAULT_TIME_FORMAT = "HH:mm:ss";
+  public static final String DEFAULT_COMMENT_CHAR = null;
+  public static final String DEFAULT_SKIP_LEADING_LINES = null;
+  public static final String DEFAULT_IGNORE_UNPARSEABLE_LINES = "False";
+  public static final String DEFAULT_FILE_TAIL_PREPEND = "False";
+  public static final String DEFAULT_DEFECTIVE_HEADERS = "False";
+  public static final String DEFAULT_SKIP_LEADING_DATA_LINES = "0";
+
+  public static final String FILE_EXTENSION = "fileExtension";
+  public static final String SEPARATOR = "separator";
+  public static final String QUOTECHAR = "quotechar";
+  public static final String HEADERLINE = "headerline";
+  public static final String SUPPRESS_HEADERS = "suppressHeaders";
+  public static final String IS_HEADER_FIXED_WIDTH = "isHeaderFixedWidth";
+  public static final String TRIM_HEADERS = "trimHeaders";
+  public static final String TRIM_VALUES = "trimValues";
+  public static final String COLUMN_TYPES = "columnTypes";
+  public static final String INDEXED_FILES = "indexedFiles";
+  public static final String TIMESTAMP_FORMAT = "timestampFormat";
+  public static final String DATE_FORMAT = "dateFormat";
+  public static final String TIME_FORMAT = "timeFormat";
+  public static final String LOCALE = "locale";
+  public static final String COMMENT_CHAR = "commentChar";
+  public static final String SKIP_LEADING_LINES = "skipLeadingLines";
+  public static final String IGNORE_UNPARSEABLE_LINES = "ignoreNonParseableLines";
+  public static final String FILE_TAIL_PREPEND = "fileTailPrepend";
+  public static final String DEFECTIVE_HEADERS = "defectiveHeaders";
+  public static final String SKIP_LEADING_DATA_LINES = "skipLeadingDataLines";
+  public static final String TRANSPOSED_LINES = "transposedLines";
+  public static final String TRANSPOSED_FIELDS_TO_SKIP = "transposedFieldsToSkip";
+
+  public static final String CHARSET = "charset";
+  public final static String URL_PREFIX = "jdbc:relique:csv:";
+  public static final String CRYPTO_FILTER_CLASS_NAME = "cryptoFilterClassName";
+
+  public static final String TIME_ZONE_NAME = "timeZoneName";
+  public static final String DEFAULT_TIME_ZONE_NAME = "UTC";
+  // choosing Rome makes sure we change chronology from Julian to Gregorian on
+  // 1582-10-04/15, as SQL does.
+  public static final String QUOTE_STYLE = "quoteStyle";
+  public static final QuoteStyle DEFAULT_QUOTE_STYLE = QuoteStyle.valueOf("SQL");
+
+  public static final String READER_CLASS_PREFIX = "class:";
+  public static final String ZIP_FILE_PREFIX = "zip:";
+
+  public static final String FIXED_WIDTHS = "fixedWidths";
+
+  @Override
+  public DriverPropertyInfo[] getPropertyInfo(String url, Properties info)
+    throws SQLException
+  {
+    return new DriverPropertyInfo[0];
+  }
+
+  @Override
+  public int getMajorVersion()
+  {
+    return 1;
+  }
+
+  @Override
+  public int getMinorVersion()
+  {
+    return 0;
+  }
+
+  @Override
+  public Connection connect(String url, Properties info) throws SQLException
+  {
+    writeLog("CsvDriver:connect() - url=" + url);
+    // check for correct url
+    if (!url.startsWith(URL_PREFIX))
+    {
+      return null;
+    }
+
+    // strip any properties from end of URL and set them as additional
+    // properties
+    String urlProperties = "";
+    int questionIndex = url.indexOf('?');
+    if (questionIndex >= 0)
+    {
+      info = new Properties(info);
+      urlProperties = url.substring(questionIndex);
+      String[] split = urlProperties.substring(1).split("&");
+      for (int i = 0; i < split.length; i++)
+      {
+        String[] property = split[i].split("=");
+        try
+        {
+          if (property.length == 2)
+          {
+            String key = URLDecoder.decode(property[0], "UTF-8");
+            String value = URLDecoder.decode(property[1], "UTF-8");
+            info.setProperty(key, value);
+          }
+          else
+          {
+            throw new SQLException(CsvResources.getString("invalidProperty") + ": " + split[i]);
+          }
+        }
+        catch (UnsupportedEncodingException e)
+        {
+          // we know UTF-8 is available
+        }
+      }
+      url = url.substring(0, questionIndex);
+    }
+    // get filepath from url
+    String filePath = url.substring(URL_PREFIX.length());
+
+    writeLog("CsvDriver:connect() - filePath=" + filePath);
+
+    CsvConnection connection;
+    if (filePath.startsWith(READER_CLASS_PREFIX))
+    {
+      String className = filePath.substring(READER_CLASS_PREFIX.length());
+      try
+      {
+        Class<?> clazz = Class.forName(className);
+
+        /*
+         * Check that class implements our interface.
+         */
+        Class<?>[] interfaces = clazz.getInterfaces();
+        boolean isInterfaceImplemented = false;
+        for (int i = 0; i < interfaces.length
+            && (!isInterfaceImplemented); i++)
+        {
+          if (interfaces[i].equals(TableReader.class))
+            isInterfaceImplemented = true;
+        }
+
+        if (!isInterfaceImplemented)
+        {
+
+          throw new SQLException(CsvResources.getString("interfaceNotImplemented") +
+            ": " + TableReader.class.getName() + ": " + className);
+        }
+        Object tableReaderInstance = clazz.newInstance();
+        connection = new CsvConnection((TableReader)tableReaderInstance, info, urlProperties);
+      }
+      catch (ClassNotFoundException e)
+      {
+        throw new SQLException(e);
+      }
+      catch (IllegalAccessException e)
+      {
+        throw new SQLException(e);
+      }
+      catch (InstantiationException e)
+      {
+        throw new SQLException(e);
+      }
+    }
+    else if (filePath.startsWith(ZIP_FILE_PREFIX))
+    {
+      String zipFilename = filePath.substring(ZIP_FILE_PREFIX.length());
+      try
+      {
+        ZipFileTableReader zipFileTableReader = new ZipFileTableReader(
+            zipFilename, info.getProperty(CHARSET));
+        connection = new CsvConnection(zipFileTableReader, info,
+            urlProperties);
+        zipFileTableReader.setExtension(connection.getExtension());
+      }
+      catch (IOException e)
+      {
+        throw new SQLException(CsvResources.getString("zipOpenError") + ": " +
+          zipFilename, e);
+      }
+    }
+    else
+    {
+      if (!filePath.endsWith(File.separator))
+      {
+        filePath += File.separator;
+      }
+
+      // check if filepath is a correct path.
+      File checkPath = new File(filePath);
+      if (!checkPath.exists())
+      {
+        throw new SQLException(CsvResources.getString("dirNotFound") + ": " + filePath);
+      }
+      if (!checkPath.isDirectory())
+      {
+        throw new SQLException(CsvResources.getString("dirNotFound") + ": " + filePath);
+      }
+
+      connection = new CsvConnection(filePath, info, urlProperties);
+    }
+    return connection;
+  }
+
+  @Override
+  public boolean acceptsURL(String url) throws SQLException
+  {
+    writeLog("CsvDriver:accept() - url=" + url);
+    return url.startsWith(URL_PREFIX);
+  }
+
+  @Override
+  public boolean jdbcCompliant()
+  {
+    return false;
+  }
+
+  public Logger getParentLogger() throws SQLFeatureNotSupportedException
+  {
+    throw new SQLFeatureNotSupportedException(CsvResources.getString("methodNotSupported") +
+      ": Driver.getParentLogger()");
+  }
+
+  public static void writeLog(String message)
+  {
+    PrintWriter logWriter = DriverManager.getLogWriter();
+    if (logWriter != null)
+      logWriter.println("CsvJdbc: " + message);
+  }
+
+  /**
+   * Convenience method to write a ResultSet to a CSV file.
+   * Output CSV file has the same format as the CSV file that is
+   * being queried, so that it can be used for later SQL queries.
+   * @param resultSet JDBC ResultSet to write.
+   * @param out open stream to write to.
+   * @param writeHeaderLine if true, the column names are written as first line.
+   * @throws SQLException
+   */
+  public static void writeToCsv(ResultSet resultSet, PrintStream out, boolean writeHeaderLine)
+    throws SQLException
+  {
+    String separator = DEFAULT_SEPARATOR;
+    char quoteChar = DEFAULT_QUOTECHAR;
+    QuoteStyle quoteStyle = DEFAULT_QUOTE_STYLE;
+
+    if (resultSet instanceof CsvResultSet)
+    {
+      /*
+       * Use same formatting options as the CSV file this ResultSet was read from.
+       */
+      CsvResultSet csvResultSet = (CsvResultSet)resultSet;
+      CsvConnection csvConnection = (CsvConnection)csvResultSet.getStatement().getConnection();
+      separator = csvConnection.getSeparator();
+      quoteChar = csvConnection.getQuotechar();
+      quoteStyle = csvConnection.getQuoteStyle();
+    }
+
+    ResultSetMetaData meta = null;
+    int columnCount = 0;
+
+    /*
+     * Write each row of ResultSet.
+     */
+    while (resultSet.next())
+    {
+      if (meta == null)
+      {
+        meta = resultSet.getMetaData();
+        columnCount = meta.getColumnCount();
+        if (writeHeaderLine)
+        {
+          for (int i = 1; i <= columnCount; i++)
+          {
+            if (i > 1)
+              out.print(separator);
+            out.print(meta.getColumnName(i));
+          }
+          out.println();
+        }
+      }
+
+      for (int i = 1; i <= columnCount; i++)
+      {
+        if (i > 1)
+          out.print(separator);
+        String value = resultSet.getString(i);
+        if (value != null)
+        {
+          value = addQuotes(value, separator, quoteChar, quoteStyle);
+          out.print(value);
+        }
+      }
+      out.println();
+    }
+    if (meta == null && writeHeaderLine)
+    {
+      meta = resultSet.getMetaData();
+      columnCount = meta.getColumnCount();
+
+      for (int i = 1; i <= columnCount; i++)
+      {
+        if (i > 1)
+          out.print(separator);
+        out.print(meta.getColumnName(i));
+      }
+      out.println();
+    }
+    out.flush();
+  }
+
+  private static String addQuotes(String value, String separator, char quoteChar, QuoteStyle quoteStyle)
+  {
+    /*
+     * Escape all quote chars embedded in the string.
+     */
+    if (quoteStyle == QuoteStyle.C)
+    {
+      value = value.replace("\\", "\\\\");
+      value = value.replace("" + quoteChar, "\\" + quoteChar);
+    }
+    else if (quoteStyle == QuoteStyle.SQL)
+    {
+      value = value.replace("" + quoteChar, "" + quoteChar + quoteChar);
+    }
+
+    /*
+     * Surround value with quotes if it contains any special characters.
+     */
+    if (quoteStyle != QuoteStyle.NONE
+        && (value.indexOf(separator) >= 0 || value.indexOf(quoteChar) >= 0 || value.indexOf('\r') >= 0 || value
+            .indexOf('\n') >= 0)) {
+      value = quoteChar + value + quoteChar;
+    }
+    return value;
+  }
+
+  // This static block inits the driver when the class is loaded by the JVM.
+  static
+  {
+    try
+    {
+      java.sql.DriverManager.registerDriver(new CsvDriver());
+    }
+    catch (SQLException e)
+    {
+      throw new RuntimeException(CsvResources.getString("initFailed") + ": " + e.getMessage());
+    }
+  }
 }