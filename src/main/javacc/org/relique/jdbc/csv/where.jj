--- conflicted
+++ resolved
@@ -286,15 +286,11 @@
 }
 TOKEN:
 {
-<<<<<<< HEAD
+	<COALESCE:"COALESCE">
+}
+TOKEN:
+{
     <COUNT:"COUNT">
-=======
-	<COALESCE:"COALESCE">
-}
-TOKEN:
-{
-	<COUNT:"COUNT">
->>>>>>> d2c011e0
 }
 TOKEN:
 {
@@ -734,12 +730,8 @@
 }
 Expression simpleExpression():
 {
-<<<<<<< HEAD
+	List<Expression> args = new LinkedList<Expression>();
     Expression arg;
-=======
-	List<Expression> args = new LinkedList<Expression>();
-	Expression arg;
->>>>>>> d2c011e0
 	Expression arg2 = null;
     boolean isDistinct;
 }
@@ -771,7 +763,6 @@
 	{
 		return new SQLTrimFunction(arg, arg2, SQLTrimFunction.Type.TRAILING);
 	}
-<<<<<<< HEAD
     | <LENGTH> <OPENPARENTHESIS> arg = binaryOperation() <CLOSEPARENTHESIS>
     {
         return new SQLLengthFunction(arg);
@@ -809,183 +800,79 @@
     {
         return new SQLNullIfFunction(arg, arg2);
     }
-    | <COUNT> <OPENPARENTHESIS>{isDistinct = false;}
-        (<DISTINCT>{isDistinct = true;})?
-        arg = countOperation() <CLOSEPARENTHESIS>
-    {
-        return new SQLCountFunction(isDistinct, arg);
-    }
-    | <MAX> <OPENPARENTHESIS>{isDistinct = false;}
-        (<DISTINCT>{isDistinct = true;})?
-        arg = binaryOperation() <CLOSEPARENTHESIS>
-    {
-        return new SQLMaxFunction(isDistinct, arg);
-    }
-    | <MIN> <OPENPARENTHESIS>{isDistinct = false;}
-        (<DISTINCT>{isDistinct = true;})?
-        arg = binaryOperation() <CLOSEPARENTHESIS>
-    {
-        return new SQLMinFunction(isDistinct, arg);
-    }
-    | <SUM> <OPENPARENTHESIS>{isDistinct = false;}
-        (<DISTINCT>{isDistinct = true;})?
-        arg = binaryOperation() <CLOSEPARENTHESIS>
-    {
-        return new SQLSumFunction(isDistinct, arg);
-    }
-    | <AVG> <OPENPARENTHESIS>{isDistinct = false;}
-        (<DISTINCT>{isDistinct = true;})?
-        arg = binaryOperation() <CLOSEPARENTHESIS>
-    {
-        return new SQLAvgFunction(isDistinct, arg);
-    }
-    | arg = columnName()
-    {
-        return arg;
-    }
-    | arg = numericConstant()
-    {
-        return arg;
-    }
-    | arg = stringConstant()
-    {
-        return arg;
-    }
-    | <NULL>
-    {
-        return new NullConstant();
-    }
-    | <CURRENT_DATE>
-    {
-        return new CurrentDateConstant(this);
-    }
-    | <CURRENT_TIME>
-    {
-        return new CurrentTimeConstant(this);
-    }
-    | <PLACEHOLDER>
-    {
-        return new Placeholder();
-    }
-=======
-	| <LENGTH> <OPENPARENTHESIS> arg = binaryOperation() <CLOSEPARENTHESIS>
-	{
-		return new SQLLengthFunction(arg);
-	}
-	| <ROUND> <OPENPARENTHESIS> arg = binaryOperation() <CLOSEPARENTHESIS>
-	{
-		return new SQLRoundFunction(arg);
-	}
-	| <DAYOFMONTH> <OPENPARENTHESIS> arg = binaryOperation() <CLOSEPARENTHESIS>
-	{
-		return new SQLDayOfMonthFunction(arg);
-	}
-	| <MONTH> <OPENPARENTHESIS> arg = binaryOperation() <CLOSEPARENTHESIS>
-	{
-		return new SQLMonthFunction(arg);
-	}
-	| <YEAR> <OPENPARENTHESIS> arg = binaryOperation() <CLOSEPARENTHESIS>
-	{
-		return new SQLYearFunction(arg);
-	}
-	| <HOUROFDAY> <OPENPARENTHESIS> arg = binaryOperation() <CLOSEPARENTHESIS>
-	{
-		return new SQLHourOfDayFunction(arg);
-	}
-	| <MINUTE> <OPENPARENTHESIS> arg = binaryOperation() <CLOSEPARENTHESIS>
-	{
-		return new SQLMinuteFunction(arg);
-	}
-	| <SECOND> <OPENPARENTHESIS> arg = binaryOperation() <CLOSEPARENTHESIS>
-	{
-		return new SQLSecondFunction(arg);
-	}
-	| <NULLIF> <OPENPARENTHESIS> arg = binaryOperation() <COMMA>
-		arg2 = binaryOperation() <CLOSEPARENTHESIS>
-	{
-		return new SQLNullIfFunction(arg, arg2);
-	}
 	| <COALESCE> <OPENPARENTHESIS> arg = binaryOperation(){args.add(arg);}
 		(<COMMA> arg = binaryOperation(){args.add(arg);})* <CLOSEPARENTHESIS>
 	{
 		return new SQLCoalesceFunction(args);
 	}
-	| <COUNT> <OPENPARENTHESIS>{isDistinct = false;}
-		(<DISTINCT>{isDistinct = true;})?
-		arg = countOperation() <CLOSEPARENTHESIS>
-	{
-		return new SQLCountFunction(isDistinct, arg);
-	}
-	| <MAX> <OPENPARENTHESIS>{isDistinct = false;}
-		(<DISTINCT>{isDistinct = true;})?
-		arg = binaryOperation() <CLOSEPARENTHESIS>
-	{
-		return new SQLMaxFunction(isDistinct, arg);
-	}
-	| <MIN> <OPENPARENTHESIS>{isDistinct = false;}
-		(<DISTINCT>{isDistinct = true;})?
-		arg = binaryOperation() <CLOSEPARENTHESIS>
-	{
-		return new SQLMinFunction(isDistinct, arg);
-	}
-	| <SUM> <OPENPARENTHESIS>{isDistinct = false;}
-		(<DISTINCT>{isDistinct = true;})?
-		arg = binaryOperation() <CLOSEPARENTHESIS>
-	{
-		return new SQLSumFunction(isDistinct, arg);
-	}
-	| <AVG> <OPENPARENTHESIS>{isDistinct = false;}
-		(<DISTINCT>{isDistinct = true;})?
-		arg = binaryOperation() <CLOSEPARENTHESIS>
-	{
-		return new SQLAvgFunction(isDistinct, arg);
-	}
-	| arg = columnName()
-	{
-		return arg;
-	}
-	| arg = numericConstant()
-	{
-		return arg;
-	}
-	| arg = stringConstant()
-	{
-		return arg;
-	}
-	| <NULL>
-	{
-		return new NullConstant();
-	}
-	| <CURRENT_DATE>
-	{
-		return new CurrentDateConstant(this);
-	}
-	| <CURRENT_TIME>
-	{
-		return new CurrentTimeConstant(this);
-	}
-	| <PLACEHOLDER>
-	{
-		return new Placeholder();
-	}
->>>>>>> d2c011e0
+    | <COUNT> <OPENPARENTHESIS>{isDistinct = false;}
+        (<DISTINCT>{isDistinct = true;})?
+        arg = countOperation() <CLOSEPARENTHESIS>
+    {
+        return new SQLCountFunction(isDistinct, arg);
+    }
+    | <MAX> <OPENPARENTHESIS>{isDistinct = false;}
+        (<DISTINCT>{isDistinct = true;})?
+        arg = binaryOperation() <CLOSEPARENTHESIS>
+    {
+        return new SQLMaxFunction(isDistinct, arg);
+    }
+    | <MIN> <OPENPARENTHESIS>{isDistinct = false;}
+        (<DISTINCT>{isDistinct = true;})?
+        arg = binaryOperation() <CLOSEPARENTHESIS>
+    {
+        return new SQLMinFunction(isDistinct, arg);
+    }
+    | <SUM> <OPENPARENTHESIS>{isDistinct = false;}
+        (<DISTINCT>{isDistinct = true;})?
+        arg = binaryOperation() <CLOSEPARENTHESIS>
+    {
+        return new SQLSumFunction(isDistinct, arg);
+    }
+    | <AVG> <OPENPARENTHESIS>{isDistinct = false;}
+        (<DISTINCT>{isDistinct = true;})?
+        arg = binaryOperation() <CLOSEPARENTHESIS>
+    {
+        return new SQLAvgFunction(isDistinct, arg);
+    }
+    | arg = columnName()
+    {
+        return arg;
+    }
+    | arg = numericConstant()
+    {
+        return arg;
+    }
+    | arg = stringConstant()
+    {
+        return arg;
+    }
+    | <NULL>
+    {
+        return new NullConstant();
+    }
+    | <CURRENT_DATE>
+    {
+        return new CurrentDateConstant(this);
+    }
+    | <CURRENT_TIME>
+    {
+        return new CurrentTimeConstant(this);
+    }
+    | <PLACEHOLDER>
+    {
+        return new Placeholder();
+    }
 }
 Expression columnName():
 {
     Token t;
 }
 {
-<<<<<<< HEAD
-	(t=<NAME>|t=<DAYOFMONTH>|t=<MONTH>|t=<YEAR>|t=<HOUROFDAY>|t=<MINUTE>|t=<SECOND>|t=<LOWER>|t=<ROUND>|t=<UPPER>|t=<TRIM>|t=<LTRIM>|t=<RTRIM>|t=<LENGTH>|t=<NULLIF>|t=<AVG>|t=<COUNT>|t=<MAX>|t=<MIN>|t=<SUM>)
+	(t=<NAME>|t=<DAYOFMONTH>|t=<MONTH>|t=<YEAR>|t=<HOUROFDAY>|t=<MINUTE>|t=<SECOND>|t=<LOWER>|t=<ROUND>|t=<UPPER>|t=<TRIM>|t=<LTRIM>|t=<RTRIM>|t=<LENGTH>|t=<NULLIF>|t=<COALESCE>|t=<AVG>|t=<COUNT>|t=<MAX>|t=<MIN>|t=<SUM>)
     {
         return new ColumnName(StringConverter.removeQuotes(t.image));
     }
-=======
-	(t=<NAME>|t=<DAYOFMONTH>|t=<MONTH>|t=<YEAR>|t=<HOUROFDAY>|t=<MINUTE>|t=<SECOND>|t=<LOWER>|t=<ROUND>|t=<UPPER>|t=<TRIM>|t=<LTRIM>|t=<RTRIM>|t=<LENGTH>|t=<NULLIF>|t=<COALESCE>|t=<AVG>|t=<COUNT>|t=<MAX>|t=<MIN>|t=<SUM>)
-	{
-		return new ColumnName(StringConverter.removeQuotes(t.image));
-	}
->>>>>>> d2c011e0
 }
 Expression numericConstant():
 {
@@ -1048,15 +935,8 @@
     Token t;
 }
 {
-<<<<<<< HEAD
-	(t=<NAME>|t=<DAYOFMONTH>|t=<MONTH>|t=<YEAR>|t=<HOUROFDAY>|t=<MINUTE>|t=<SECOND>|t=<LOWER>|t=<ROUND>|t=<UPPER>|t=<TRIM>|t=<LTRIM>|t=<RTRIM>|t=<LENGTH>|t=<NULLIF>|t=<AVG>|t=<COUNT>|t=<MAX>|t=<MIN>|t=<SUM>)
+	(t=<NAME>|t=<DAYOFMONTH>|t=<MONTH>|t=<YEAR>|t=<HOUROFDAY>|t=<MINUTE>|t=<SECOND>|t=<LOWER>|t=<ROUND>|t=<UPPER>|t=<TRIM>|t=<LTRIM>|t=<RTRIM>|t=<LENGTH>|t=<NULLIF>|t=<COALESCE>|t=<AVG>|t=<COUNT>|t=<MAX>|t=<MIN>|t=<SUM>)
     {
         return new ColumnName(StringConverter.removeQuotes(t.image));
     }
-=======
-	(t=<NAME>|t=<DAYOFMONTH>|t=<MONTH>|t=<YEAR>|t=<HOUROFDAY>|t=<MINUTE>|t=<SECOND>|t=<LOWER>|t=<ROUND>|t=<UPPER>|t=<TRIM>|t=<LTRIM>|t=<RTRIM>|t=<LENGTH>|t=<NULLIF>|t=<COALESCE>|t=<AVG>|t=<COUNT>|t=<MAX>|t=<MIN>|t=<SUM>)
-	{
-		return new ColumnName(StringConverter.removeQuotes(t.image));
-	}
->>>>>>> d2c011e0
 }