/**
 *  CsvJdbc - a JDBC driver for CSV files
 *  Copyright (C) 2008  Mario Frasca
 *
 *  This library is free software; you can redistribute it and/or
 *  modify it under the terms of the GNU Lesser General Public
 *  License as published by the Free Software Foundation; either
 *  version 2.1 of the License, or (at your option) any later version.
 *
 *  This library is distributed in the hope that it will be useful,
 *  but WITHOUT ANY WARRANTY; without even the implied warranty of
 *  MERCHANTABILITY or FITNESS FOR A PARTICULAR PURPOSE.  See the GNU
 *  Lesser General Public License for more details.
 *
 *  You should have received a copy of the GNU Lesser General Public
 *  License along with this library; if not, write to the Free Software
 *  Foundation, Inc., 59 Temple Place, Suite 330, Boston, MA  02111-1307  USA
 */
options
{
    STATIC = false;
    LOOKAHEAD = 3;
    FORCE_LA_CHECK = true;
    IGNORE_CASE = true;
    //JDK_VERSION = "1.5";
    UNICODE_INPUT = true;
}
PARSER_BEGIN(ExpressionParser)
package org.relique.jdbc.csv;

import java.sql.Date;
import java.sql.SQLException;
import java.sql.Time;
import java.sql.Timestamp;
import java.math.BigInteger;
import java.math.BigDecimal;
import java.math.MathContext;
import java.util.Calendar;
import java.util.Map;
import java.util.HashMap;
import java.util.HashSet;
import java.util.List;
import java.util.LinkedList;

public class ExpressionParser
{
<<<<<<< HEAD
    ParsedExpression content;
    private List<ParsedExpression> queryEntries;
    private boolean isDistinct;
    private String tableName;
    private String tableAlias;
    private List<ParsedExpression> groupByEntries;
    private ParsedExpression havingClause;
    private List<ParsedExpression> orderByEntries;
    private int limit;
    private int offset;
    Date currentDate;
    Time currentTime;
    public void parseLogicalExpression()throws ParseException
    {
        content = logicalExpression();
    }
    public void parseGroupByEntry()throws ParseException
    {
        content = groupByEntry();
    }
    public void parseOrderByEntry()throws ParseException
    {
        content = orderByEntry();
    }
    public void parseQueryEnvEntry()throws ParseException
    {
        content = queryEnvEntry();
    }
    public ParsedStatement parseSingleStatement()throws ParseException
    {
        /* Reset prepared statement place-holder counter */
        Placeholder.nextIndex = 1;
        ParsedStatement parsedStatement = singleStatement();
        queryEntries = parsedStatement.queryEntries;
        isDistinct = parsedStatement.isDistinct;
        tableName = parsedStatement.tableName;
        tableAlias = parsedStatement.tableAlias;
        content = parsedStatement.whereClause;
        groupByEntries = parsedStatement.groupByEntries;
        havingClause = parsedStatement.havingClause;
        orderByEntries = parsedStatement.orderByEntries;
        limit = parsedStatement.limit;
        offset = parsedStatement.offset;
        return parsedStatement;
    }
    public List<ParsedStatement> parseMultipleStatements()throws ParseException
    {
        /* Reset prepared statement place-holder counter */
        Placeholder.nextIndex = 1;
        List<ParsedStatement> statements = multipleStatements();
        return statements;
    }
    public Object eval(Map<String, Object> env)
    {
        return content.eval(env);
    }
    public String toString()
    {
        return ""+content;
    }
    public Date getCurrentDate()
    {
        if (currentDate == null)
        {
            long l = System.currentTimeMillis();
            currentDate = new Date(l);
            currentTime = new Time(l);
            /* Remove any time component from the date */
            currentDate = Date.valueOf(currentDate.toString());
        }
        return currentDate;
    }
    public Time getCurrentTime()
    {
        if (currentTime == null)
        {
            long l = System.currentTimeMillis();
            currentDate = new Date(l);
            currentTime = new Time(l);
            /* Remove any time component from the date */
            currentDate = Date.valueOf(currentDate.toString());
        }
        return currentTime;
    }
=======
	private ParsedExpression content;
	private Date currentDate;
	private Time currentTime;

	public void parseLogicalExpression()throws ParseException
	{
		content = logicalExpression();
	}
	public void parseGroupByEntry()throws ParseException
	{
		content = groupByEntry();
	}
	public void parseOrderByEntry()throws ParseException
	{
		content = orderByEntry();
	}
	public void parseQueryEnvEntry()throws ParseException
	{
		content = queryEnvEntry();
	}
	public ParsedStatement parseSingleStatement()throws ParseException
	{
		/* Reset prepared statement place-holder counter */
		Placeholder.nextIndex = 1;
		ParsedStatement parsedStatement = singleStatement();
		return parsedStatement;
	}
	public List<ParsedStatement> parseMultipleStatements()throws ParseException
	{
		/* Reset prepared statement place-holder counter */
		Placeholder.nextIndex = 1;
		List<ParsedStatement> statements = multipleStatements();
		return statements;
	}
	public Object eval(Map<String, Object> env) throws SQLException
	{
		return content.eval(env);
	}
	public String toString()
	{
		return ""+content;
	}
	public Date getCurrentDate()
	{
		if (currentDate == null)
		{
			long l = System.currentTimeMillis();
			currentDate = new Date(l);
			currentTime = new Time(l);
			/* Remove any time component from the date */
			currentDate = Date.valueOf(currentDate.toString());
		}
		return currentDate;
	}
	public Time getCurrentTime()
	{
		if (currentTime == null)
		{
			long l = System.currentTimeMillis();
			currentDate = new Date(l);
			currentTime = new Time(l);
			/* Remove any time component from the date */
			currentDate = Date.valueOf(currentDate.toString());
		}
		return currentTime;
	}
>>>>>>> ac0ec3d3
}
PARSER_END(ExpressionParser)
SKIP:
{
    " "
    | "\t"
    | "\r"
    | "\n"
}
SPECIAL_TOKEN:
{
    /*
     * Skip "--" single-line comments in SQL statement.  A space is required
     * after "--" so that expression "i--1" is not interpreted as a comment.
     */
    <SINGLELINECOMMENT: "--"([" ", "\t"])+ (~["\r", "\n"])* ("\n"|"\r"|"\r\n")?
        | "--"("\n"|"\r"|"\r\n")>
}
TOKEN:
{
    <SELECT:"SELECT">
}
TOKEN:
{
    <DISTINCT:"DISTINCT">
}
TOKEN:
{
    <COMMA:",">
}
TOKEN:
{
    <#DOT:".">
}
TOKEN:
{
    <UNSIGNEDINT:<DIGITS>>
}
TOKEN:
{
    <UNSIGNEDNUMBER:<DIGITS> (<EXPONENT>)?
        | <DIGITS><DOT><DIGITS> (<EXPONENT>)?
        | <DOT><DIGITS> (<EXPONENT>)?
        | <DIGITS><DOT> (<EXPONENT>)?
        | <DIGITS><TYPESUFFIX> >
}
TOKEN:
{
    <#DIGITS:(["0"-"9"])+>
}
TOKEN:
{
    <#EXPONENT: ["e","E"] (["+","-"])? <DIGITS>>
}
TOKEN:
{
    <#TYPESUFFIX:"L">
}
TOKEN:
{
    <NULL:"NULL">
}
TOKEN:
{
    <CURRENT_DATE:"CURRENT_DATE">
}
TOKEN:
{
    <CURRENT_TIME:"CURRENT_TIME">
}
TOKEN:
{
    <AND:"AND">
}
TOKEN:
{
    <OR:"OR">
}
TOKEN:
{
    <NOT:"NOT">
}
TOKEN:
{
    <IS:"IS">
}
TOKEN:
{
    <AS:"AS">
}
TOKEN:
{
    <LIKE:"LIKE">
}
TOKEN:
{
<<<<<<< HEAD
    <BETWEEN:"BETWEEN">
=======
	<ESCAPE:"ESCAPE">
}
TOKEN:
{
	<BETWEEN:"BETWEEN">
>>>>>>> ac0ec3d3
}
TOKEN:
{
    <IN:"IN">
}
TOKEN:
{
    <PLACEHOLDER:"?">
}
TOKEN:
{
    <ASC:"ASC">
}
TOKEN:
{
    <DESC:"DESC">
}
TOKEN:
{
    <DAYOFMONTH:"DAYOFMONTH">
}
TOKEN:
{
    <MONTH:"MONTH">
}
TOKEN:
{
    <YEAR:"YEAR">
}
TOKEN:
{
    <HOUROFDAY:"HOUROFDAY">
}
TOKEN:
{
    <MINUTE:"MINUTE">
}
TOKEN:
{
    <SECOND:"SECOND">
}
TOKEN:
{
    <LOWER:"LOWER">
}
TOKEN:
{
    <ROUND:"ROUND">
}
TOKEN:
{
    <UPPER:"UPPER">
}
TOKEN:
{
	<TRIM:"TRIM">
}
TOKEN:
{
<<<<<<< HEAD
    <LENGTH:"LENGTH">
=======
	<LTRIM:"LTRIM">
}
TOKEN:
{
	<RTRIM:"RTRIM">
}
TOKEN:
{
	<LENGTH:"LENGTH">
>>>>>>> ac0ec3d3
}
TOKEN:
{
    <NULLIF:"NULLIF">
}
TOKEN:
{
    <COUNT:"COUNT">
}
TOKEN:
{
    <MAX:"MAX">
}
TOKEN:
{
    <MIN:"MIN">
}
TOKEN:
{
    <SUM:"SUM">
}
TOKEN:
{
    <AVG:"AVG">
}
TOKEN:
{
    /*
     * Change to IN_TABLE state after parsing "FROM" keyword.
     */
    <FROM:"FROM"> : IN_TABLE
}
TOKEN:
{
    <WHERE:"WHERE">
}
TOKEN:
{
    <GROUP:"GROUP">
}
TOKEN:
{
    <ORDER:"ORDER">
}
TOKEN:
{
    <BY:"BY">
}
TOKEN:
{
    <HAVING:"HAVING">
}
TOKEN:
{
    <LIMIT:"LIMIT">
}
TOKEN:
{
    <OFFSET:"OFFSET">
}
TOKEN:
{
    /*
     * Allow double quoted names and double quoted "tableName"."columnName"
     * or "tableName".columnName
     */
    <NAME:(["0"-"9", "A"-"Z", "a"-"z", "_", "."])+
        | "\""(~["\""])*"\"" (<DOT> "\""(~["\""])*"\"")?
        | "\""(~["\""])*"\"" (<DOT> (["0"-"9", "A"-"Z", "a"-"z", "_", "."])+)? >
}
TOKEN:
{
    <STRING:"'"(~["'"])*"'">
}
TOKEN:
{
    <RELOP:(">"
        | "<"
        | ">="
        | "<="
        | "<>"
        | "="
        | "!=")>
}
TOKEN:
{
    <ASTERISK:"*">
}
TOKEN:
{
    <NAMEASTERISK:<NAME>".*">
}
TOKEN:
{
    <MINUS:"-">
}
TOKEN:
{
    <PLUS:"+">
}
TOKEN:
{
    <DIVIDE:"/">
}
TOKEN:
{
    <MODULO:"%">
}
TOKEN:
{
    <OPENPARENTHESIS:"(">
}
TOKEN:
{
    <CLOSEPARENTHESIS:")">
}
TOKEN:
{
    <SEMICOLON:";">
}
<IN_TABLE> SKIP:
{
    " "
    | "\t"
    | "\r"
    | "\n"
}
/*
 * Tablename is a sequence of non-whitespace or double-quoted
 * string when in IN_TABLE state.
 * Switch back to DEFAULT state after parsing table name.
 */
<IN_TABLE> TOKEN:
{
    <TABLENAME:(~[" ", "\t", "\r", "\n", ";"])+> : DEFAULT
}
<IN_TABLE> TOKEN:
{
    <QUOTEDTABLENAME:"\""(~["\""])+"\""> : DEFAULT
}
/*
 * See http://www.engr.mun.ca/~theo/JavaCC-FAQ/javacc-faq-moz.htm
 * 3.19  How do I throw a ParseException instead of a TokenMgrError?
 */
<*> TOKEN:
{
    <UNEXPECTED_CHAR: ~[]>
}
ParsedExpression logicalExpression():
{
    LogicalExpression left;
}
{
    left = logicalOrExpression()
    {
        return new ParsedExpression(left);
    }
}
ParsedExpression groupByEntry():
{
  Expression left;
}
{
    left = binaryOperation()
    {
        return new ParsedExpression(left);
    }
}
ParsedExpression orderByEntry():
{
    Expression left;
    String order;
    Token t;
}
{
    {order = "ASC";}
    left = binaryOperation()(t=<ASC>{order=t.image;}|t=<DESC>{order=t.image;})?
    {
        return new ParsedExpression(new OrderByEntry(left, order));
    }
}
List<ParsedStatement> multipleStatements():
{
    List<ParsedStatement> statements;
    ParsedStatement parsedStatement;
}
{
    {statements = new LinkedList<ParsedStatement>();}
    parsedStatement = selectStatement(){statements.add(parsedStatement);}
    (<SEMICOLON>(parsedStatement = selectStatement(){statements.add(parsedStatement);})?)*<EOF>
    {
        return statements;
    }
}
ParsedStatement singleStatement():
{
    ParsedStatement parsedStatement;
}
{
    parsedStatement = selectStatement()(<SEMICOLON>)?<EOF>
    {
        return parsedStatement;
    }
}
ParsedStatement selectStatement():
{
    List<ParsedExpression> result;
    ParsedExpression expr;
    boolean isDistinct;
    String tableName;
    String tableAlias;
    ParsedExpression whereClause, entry;
    List<ParsedExpression> groupByEntries;
    ParsedExpression havingClause;
    List<ParsedExpression> orderByEntries;
    int limit, offset;
    Token t;
}
{
    {
        result = new LinkedList<ParsedExpression>();
        isDistinct = false;
        tableName = null;
        tableAlias = null;
        whereClause = null;
        groupByEntries = new LinkedList<ParsedExpression>();
        havingClause = null;
        orderByEntries = new LinkedList<ParsedExpression>();
        limit = -1;
        offset = 0;
    }
    <SELECT>
    (<DISTINCT>{isDistinct = true;})?
    expr = queryEnvEntry(){result.add(expr);}(<COMMA>expr = queryEnvEntry(){result.add(expr);})*
    (
        <FROM>(t=<QUOTEDTABLENAME>|t=<TABLENAME>){tableName = StringConverter.removeQuotes(t.image);}((<AS>)?t=<NAME>{tableAlias = StringConverter.removeQuotes(t.image).toUpperCase();})?(<COMMA>(t=<QUOTEDTABLENAME>|t=<TABLENAME>){}((<AS>)?t=<NAME>{}))*
        (<WHERE>whereClause = logicalExpression())?
        (<GROUP><BY>entry = groupByEntry(){groupByEntries.add(entry);}(<COMMA>entry = groupByEntry(){groupByEntries.add(entry);})*(<HAVING>havingClause = logicalExpression())?)?
        (<ORDER><BY>entry = orderByEntry(){orderByEntries.add(entry);}(<COMMA>entry = orderByEntry(){orderByEntries.add(entry);})*)?
        (<LIMIT>t=<UNSIGNEDINT>{limit = Integer.parseInt(t.image);}(<OFFSET>t=<UNSIGNEDINT>{offset = Integer.parseInt(t.image);})?)?
    )?
    {
        return new ParsedStatement(result, isDistinct, tableName, tableAlias, whereClause, groupByEntries, havingClause, orderByEntries, limit, offset);
    }
}
ParsedExpression queryEnvEntry():
{
    Expression expression, alias, result, asterisk;
    Token t;
}
{
    {
        alias = null;
    }
    (expression = binaryOperation()((<AS>)?alias = columnAlias())?
    {
        if (alias != null)
            result = new QueryEnvEntry(((ColumnName)alias).columnName, expression);
        else if (expression instanceof ColumnName)
            result = new QueryEnvEntry(((ColumnName)expression).columnName, expression);
        else
            result = new QueryEnvEntry(expression.toString(), expression);
        return new ParsedExpression(result);
    }
    )
    | (t=<ASTERISK>|t=<NAMEASTERISK>)
    {
        asterisk = new AsteriskExpression(t.image);
        return new ParsedExpression(new QueryEnvEntry(t.image, asterisk));
    }
}
LogicalExpression logicalOrExpression():
{
    LogicalExpression left, right;
}
{
    left = logicalAndExpression()(<OR>right = logicalAndExpression()
    {
        left = new OrExpression(left, right);
    }
    )*
    {
        return left;
    }
}
LogicalExpression logicalAndExpression():
{
    LogicalExpression left, right;
}
{
        left = logicalUnaryExpression()(<AND>right = logicalUnaryExpression(){
        left = new AndExpression(left, right);
    }
    )*
    {
        return left;
    }
}
LogicalExpression logicalUnaryExpression():
{
    LogicalExpression arg;
}
{
    <NOT>arg = logicalUnaryExpression()
    {
        return new NotExpression(arg);
    }
    | <OPENPARENTHESIS>arg = logicalOrExpression()<CLOSEPARENTHESIS>
    {
        return arg;
    }
    | arg = relationalExpression()
    {
        return arg;
    }
}
LogicalExpression relationalExpression():
{
<<<<<<< HEAD
    Expression arg1, arg2, arg3;
    LogicalExpression expr;
    String op;
    Token t;
    boolean negate;
    List<Expression> inEntries;
}
{
    {
        negate = false;
        inEntries = new LinkedList<Expression>();
    }
    arg1 = binaryOperation()(op = relOp()arg2 = binaryOperation()
    {
        return new RelopExpression(op, arg1, arg2);
    }
    | (<NOT>{negate=true;})?(<BETWEEN>arg2 = binaryOperation()<AND>arg3 = binaryOperation()
    {
        expr = new BetweenExpression(arg1, arg2, arg3);
        if (negate)
            expr = new NotExpression(expr);
        return expr;
    }
    | <LIKE>arg2 = binaryOperation()
    {
        expr = new LikeExpression(arg1, arg2);
        if (negate)
            expr = new NotExpression(expr);
        return expr;
    }
    | <IN><OPENPARENTHESIS>arg2 = binaryOperation(){inEntries.add(arg2);}(<COMMA>arg2 = binaryOperation(){inEntries.add(arg2);})*<CLOSEPARENTHESIS>
    {
        expr = new InExpression(arg1, inEntries);
        if (negate)
            expr = new NotExpression(expr);
        return expr;
    }
    )
    | <IS>(<NOT>{negate=true;})?<NULL>
    {
        expr = new IsNullExpression(arg1);
        if (negate)
            expr = new NotExpression(expr);
        return expr;
    }
    )
=======
	Expression arg1, arg2, arg3;
	LogicalExpression expr;
	String op;
	Token t;
	boolean negate;
	List<Expression> inEntries;
}
{
	{
		arg3 = null;
		negate = false;
		inEntries = new LinkedList<Expression>();
	}
	arg1 = binaryOperation()(op = relOp()arg2 = binaryOperation()
	{
		return new RelopExpression(op, arg1, arg2);
	}
	| (<NOT>{negate=true;})?(<BETWEEN>arg2 = binaryOperation()<AND>arg3 = binaryOperation()
	{
		expr = new BetweenExpression(arg1, arg2, arg3);
		if (negate)
			expr = new NotExpression(expr);
		return expr;
	}
	| <LIKE>arg2 = binaryOperation()(<ESCAPE>arg3 = binaryOperation())?
	{
		expr = new LikeExpression(arg1, arg2, arg3);
		if (negate)
			expr = new NotExpression(expr);
		return expr;
	}
	| <IN><OPENPARENTHESIS>arg2 = binaryOperation(){inEntries.add(arg2);}(<COMMA>arg2 = binaryOperation(){inEntries.add(arg2);})*<CLOSEPARENTHESIS>
	{
		expr = new InExpression(arg1, inEntries);
		if (negate)
			expr = new NotExpression(expr);
		return expr;
	}
	)
	| <IS>(<NOT>{negate=true;})?<NULL>
	{
		expr = new IsNullExpression(arg1);
		if (negate)
			expr = new NotExpression(expr);
		return expr;
	}
	)
>>>>>>> ac0ec3d3
}
String relOp():
{
    Token t;
}
{
    t = <RELOP>
    {
        return new String(t.image);
    }
}
char binAddOp():
{
    Token t;
}
{
    (t = <PLUS>|t=<MINUS>)
    {
        return t.image.charAt(0);
    }
}
char binMultiplyOp():
{
    Token t;
}
{
    (t = <ASTERISK>|t=<DIVIDE>|t=<MODULO>)
    {
        return t.image.charAt(0);
    }
}
Expression countOperation():
{
    Expression arg;
    Token t;
}
{
    (t=<ASTERISK>)
    {
        return new AsteriskExpression(t.image);
    }
    | arg = binaryOperation()
    {
        return arg;
    }
}
Expression binaryOperation():
{
    Expression left, right;
    char op;
}
{
    left = multiplyOperation()(op = binAddOp()right = multiplyOperation()
    {
        left = new BinaryOperation(op, left, right);
    }
    )*
    {
        return left;
    }
}
Expression multiplyOperation():
{
    Expression left, right;
    char op;
}
{
    left = simpleExpression()(op = binMultiplyOp()right = simpleExpression()
    {
        left = new BinaryOperation(op, left, right);
    }
    )*
    {
        return left;
    }
}
Expression simpleExpression():
{
<<<<<<< HEAD
    Expression arg;
    Expression arg2;
    boolean isDistinct;
}
{
    <OPENPARENTHESIS> arg = binaryOperation() <CLOSEPARENTHESIS>
    {
        return arg;
    }
    | <UPPER> <OPENPARENTHESIS> arg = binaryOperation() <CLOSEPARENTHESIS>
    {
        return new SQLUpperFunction(arg);
    }
    | <LOWER> <OPENPARENTHESIS> arg = binaryOperation() <CLOSEPARENTHESIS>
    {
        return new SQLLowerFunction(arg);
    }
	| <TRIM> <OPENPARENTHESIS> arg = binaryOperation() <CLOSEPARENTHESIS>
=======
	Expression arg;
	Expression arg2 = null;
	boolean isDistinct;
}
{
	<OPENPARENTHESIS> arg = binaryOperation() <CLOSEPARENTHESIS>
	{
		return arg;
	}
	| <UPPER> <OPENPARENTHESIS> arg = binaryOperation() <CLOSEPARENTHESIS>
	{
		return new SQLUpperFunction(arg);
	}
	| <LOWER> <OPENPARENTHESIS> arg = binaryOperation() <CLOSEPARENTHESIS>
	{
		return new SQLLowerFunction(arg);
	}
	| <TRIM> <OPENPARENTHESIS> arg = binaryOperation() (<COMMA>
		arg2 = binaryOperation())? <CLOSEPARENTHESIS>
	{
		return new SQLTrimFunction(arg, arg2, SQLTrimFunction.Type.BOTH);
	}
	| <LTRIM> <OPENPARENTHESIS> arg = binaryOperation() (<COMMA>
		arg2 = binaryOperation())? <CLOSEPARENTHESIS>
	{
		return new SQLTrimFunction(arg, arg2, SQLTrimFunction.Type.LEADING);
	}
	| <RTRIM> <OPENPARENTHESIS> arg = binaryOperation() (<COMMA>
		arg2 = binaryOperation())? <CLOSEPARENTHESIS>
>>>>>>> ac0ec3d3
	{
		return new SQLTrimFunction(arg, arg2, SQLTrimFunction.Type.TRAILING);
	}
    | <LENGTH> <OPENPARENTHESIS> arg = binaryOperation() <CLOSEPARENTHESIS>
    {
        return new SQLLengthFunction(arg);
    }
    | <ROUND> <OPENPARENTHESIS> arg = binaryOperation() <CLOSEPARENTHESIS>
    {
        return new SQLRoundFunction(arg);
    }
    | <DAYOFMONTH> <OPENPARENTHESIS> arg = binaryOperation() <CLOSEPARENTHESIS>
    {
        return new SQLDayOfMonthFunction(arg);
    }
    | <MONTH> <OPENPARENTHESIS> arg = binaryOperation() <CLOSEPARENTHESIS>
    {
        return new SQLMonthFunction(arg);
    }
    | <YEAR> <OPENPARENTHESIS> arg = binaryOperation() <CLOSEPARENTHESIS>
    {
        return new SQLYearFunction(arg);
    }
    | <HOUROFDAY> <OPENPARENTHESIS> arg = binaryOperation() <CLOSEPARENTHESIS>
    {
        return new SQLHourOfDayFunction(arg);
    }
    | <MINUTE> <OPENPARENTHESIS> arg = binaryOperation() <CLOSEPARENTHESIS>
    {
        return new SQLMinuteFunction(arg);
    }
    | <SECOND> <OPENPARENTHESIS> arg = binaryOperation() <CLOSEPARENTHESIS>
    {
        return new SQLSecondFunction(arg);
    }
    | <NULLIF> <OPENPARENTHESIS> arg = binaryOperation() <COMMA>
        arg2 = binaryOperation() <CLOSEPARENTHESIS>
    {
        return new SQLNullIfFunction(arg, arg2);
    }
    | <COUNT> <OPENPARENTHESIS>{isDistinct = false;}
        (<DISTINCT>{isDistinct = true;})?
        arg = countOperation() <CLOSEPARENTHESIS>
    {
        return new SQLCountFunction(isDistinct, arg);
    }
    | <MAX> <OPENPARENTHESIS>{isDistinct = false;}
        (<DISTINCT>{isDistinct = true;})?
        arg = binaryOperation() <CLOSEPARENTHESIS>
    {
        return new SQLMaxFunction(isDistinct, arg);
    }
    | <MIN> <OPENPARENTHESIS>{isDistinct = false;}
        (<DISTINCT>{isDistinct = true;})?
        arg = binaryOperation() <CLOSEPARENTHESIS>
    {
        return new SQLMinFunction(isDistinct, arg);
    }
    | <SUM> <OPENPARENTHESIS>{isDistinct = false;}
        (<DISTINCT>{isDistinct = true;})?
        arg = binaryOperation() <CLOSEPARENTHESIS>
    {
        return new SQLSumFunction(isDistinct, arg);
    }
    | <AVG> <OPENPARENTHESIS>{isDistinct = false;}
        (<DISTINCT>{isDistinct = true;})?
        arg = binaryOperation() <CLOSEPARENTHESIS>
    {
        return new SQLAvgFunction(isDistinct, arg);
    }
    | arg = columnName()
    {
        return arg;
    }
    | arg = numericConstant()
    {
        return arg;
    }
    | arg = stringConstant()
    {
        return arg;
    }
    | <NULL>
    {
        return new NullConstant();
    }
    | <CURRENT_DATE>
    {
        return new CurrentDateConstant(this);
    }
    | <CURRENT_TIME>
    {
        return new CurrentTimeConstant(this);
    }
    | <PLACEHOLDER>
    {
        return new Placeholder();
    }
}
Expression columnName():
{
    Token t;
}
{
<<<<<<< HEAD
	(t=<NAME>|t=<DAYOFMONTH>|t=<MONTH>|t=<YEAR>|t=<HOUROFDAY>|t=<MINUTE>|t=<SECOND>|t=<LOWER>|t=<ROUND>|t=<UPPER>|t=<TRIM>|t=<LENGTH>|t=<NULLIF>|t=<AVG>|t=<COUNT>|t=<MAX>|t=<MIN>|t=<SUM>)
    {
        return new ColumnName(StringConverter.removeQuotes(t.image));
    }
=======
	(t=<NAME>|t=<DAYOFMONTH>|t=<MONTH>|t=<YEAR>|t=<HOUROFDAY>|t=<MINUTE>|t=<SECOND>|t=<LOWER>|t=<ROUND>|t=<UPPER>|t=<TRIM>|t=<LTRIM>|t=<RTRIM>|t=<LENGTH>|t=<NULLIF>|t=<AVG>|t=<COUNT>|t=<MAX>|t=<MIN>|t=<SUM>)
	{
		return new ColumnName(StringConverter.removeQuotes(t.image));
	}
>>>>>>> ac0ec3d3
}
Expression numericConstant():
{
    Token t;
    String sign, digits;
    boolean isLong;
}
{
    {sign="";}
    (t=<MINUS>{sign=t.image;})?
    (t = <UNSIGNEDNUMBER>|t = <UNSIGNEDINT>)
    {
        Number value = null;
        digits = sign+t.image;
        isLong = false;
        if (digits.toUpperCase().endsWith("L"))
        {
            digits = digits.substring(0, digits.length() - 1);
            isLong = true;
        }
        try
        {
            value = new Long(digits);
            if (isLong == false && value.longValue() >= Integer.MIN_VALUE && value.longValue() <= Integer.MAX_VALUE)
                value = Integer.valueOf(value.intValue());
        }
        catch (NumberFormatException e)
        {
            value = new Double(digits);
        }
        return new NumericConstant(value);
    }
}
Expression stringConstant():
{
    String left, right;
}
{
    left = stringConstantAtom()(right = stringConstantAtom()
    {
        left = left+"'"+right;
    }
    )*
    {
        return new StringConstant(left);
    }
}
String stringConstantAtom():
{
    Token t;
}
{
    t = <STRING>
    {
        return t.image.substring(1, t.image.length()-1);
    }
}
Expression columnAlias():
{
    Token t;
}
{
<<<<<<< HEAD
	(t=<NAME>|t=<DAYOFMONTH>|t=<MONTH>|t=<YEAR>|t=<HOUROFDAY>|t=<MINUTE>|t=<SECOND>|t=<LOWER>|t=<ROUND>|t=<UPPER>|t=<TRIM>|t=<LENGTH>|t=<NULLIF>|t=<AVG>|t=<COUNT>|t=<MAX>|t=<MIN>|t=<SUM>)
    {
        return new ColumnName(StringConverter.removeQuotes(t.image));
    }
=======
	(t=<NAME>|t=<DAYOFMONTH>|t=<MONTH>|t=<YEAR>|t=<HOUROFDAY>|t=<MINUTE>|t=<SECOND>|t=<LOWER>|t=<ROUND>|t=<UPPER>|t=<TRIM>|t=<LTRIM>|t=<RTRIM>|t=<LENGTH>|t=<NULLIF>|t=<AVG>|t=<COUNT>|t=<MAX>|t=<MIN>|t=<SUM>)
	{
		return new ColumnName(StringConverter.removeQuotes(t.image));
	}
>>>>>>> ac0ec3d3
}<|MERGE_RESOLUTION|>--- conflicted
+++ resolved
@@ -44,19 +44,10 @@
 
 public class ExpressionParser
 {
-<<<<<<< HEAD
-    ParsedExpression content;
-    private List<ParsedExpression> queryEntries;
-    private boolean isDistinct;
-    private String tableName;
-    private String tableAlias;
-    private List<ParsedExpression> groupByEntries;
-    private ParsedExpression havingClause;
-    private List<ParsedExpression> orderByEntries;
-    private int limit;
-    private int offset;
-    Date currentDate;
-    Time currentTime;
+	private ParsedExpression content;
+	private Date currentDate;
+	private Time currentTime;
+
     public void parseLogicalExpression()throws ParseException
     {
         content = logicalExpression();
@@ -78,16 +69,6 @@
         /* Reset prepared statement place-holder counter */
         Placeholder.nextIndex = 1;
         ParsedStatement parsedStatement = singleStatement();
-        queryEntries = parsedStatement.queryEntries;
-        isDistinct = parsedStatement.isDistinct;
-        tableName = parsedStatement.tableName;
-        tableAlias = parsedStatement.tableAlias;
-        content = parsedStatement.whereClause;
-        groupByEntries = parsedStatement.groupByEntries;
-        havingClause = parsedStatement.havingClause;
-        orderByEntries = parsedStatement.orderByEntries;
-        limit = parsedStatement.limit;
-        offset = parsedStatement.offset;
         return parsedStatement;
     }
     public List<ParsedStatement> parseMultipleStatements()throws ParseException
@@ -97,7 +78,7 @@
         List<ParsedStatement> statements = multipleStatements();
         return statements;
     }
-    public Object eval(Map<String, Object> env)
+	public Object eval(Map<String, Object> env) throws SQLException
     {
         return content.eval(env);
     }
@@ -129,74 +110,6 @@
         }
         return currentTime;
     }
-=======
-	private ParsedExpression content;
-	private Date currentDate;
-	private Time currentTime;
-
-	public void parseLogicalExpression()throws ParseException
-	{
-		content = logicalExpression();
-	}
-	public void parseGroupByEntry()throws ParseException
-	{
-		content = groupByEntry();
-	}
-	public void parseOrderByEntry()throws ParseException
-	{
-		content = orderByEntry();
-	}
-	public void parseQueryEnvEntry()throws ParseException
-	{
-		content = queryEnvEntry();
-	}
-	public ParsedStatement parseSingleStatement()throws ParseException
-	{
-		/* Reset prepared statement place-holder counter */
-		Placeholder.nextIndex = 1;
-		ParsedStatement parsedStatement = singleStatement();
-		return parsedStatement;
-	}
-	public List<ParsedStatement> parseMultipleStatements()throws ParseException
-	{
-		/* Reset prepared statement place-holder counter */
-		Placeholder.nextIndex = 1;
-		List<ParsedStatement> statements = multipleStatements();
-		return statements;
-	}
-	public Object eval(Map<String, Object> env) throws SQLException
-	{
-		return content.eval(env);
-	}
-	public String toString()
-	{
-		return ""+content;
-	}
-	public Date getCurrentDate()
-	{
-		if (currentDate == null)
-		{
-			long l = System.currentTimeMillis();
-			currentDate = new Date(l);
-			currentTime = new Time(l);
-			/* Remove any time component from the date */
-			currentDate = Date.valueOf(currentDate.toString());
-		}
-		return currentDate;
-	}
-	public Time getCurrentTime()
-	{
-		if (currentTime == null)
-		{
-			long l = System.currentTimeMillis();
-			currentDate = new Date(l);
-			currentTime = new Time(l);
-			/* Remove any time component from the date */
-			currentDate = Date.valueOf(currentDate.toString());
-		}
-		return currentTime;
-	}
->>>>>>> ac0ec3d3
 }
 PARSER_END(ExpressionParser)
 SKIP:
@@ -293,15 +206,11 @@
 }
 TOKEN:
 {
-<<<<<<< HEAD
+	<ESCAPE:"ESCAPE">
+}
+TOKEN:
+{
     <BETWEEN:"BETWEEN">
-=======
-	<ESCAPE:"ESCAPE">
-}
-TOKEN:
-{
-	<BETWEEN:"BETWEEN">
->>>>>>> ac0ec3d3
 }
 TOKEN:
 {
@@ -361,19 +270,15 @@
 }
 TOKEN:
 {
-<<<<<<< HEAD
+	<LTRIM:"LTRIM">
+}
+TOKEN:
+{
+	<RTRIM:"RTRIM">
+}
+TOKEN:
+{
     <LENGTH:"LENGTH">
-=======
-	<LTRIM:"LTRIM">
-}
-TOKEN:
-{
-	<RTRIM:"RTRIM">
-}
-TOKEN:
-{
-	<LENGTH:"LENGTH">
->>>>>>> ac0ec3d3
 }
 TOKEN:
 {
@@ -692,7 +597,6 @@
 }
 LogicalExpression relationalExpression():
 {
-<<<<<<< HEAD
     Expression arg1, arg2, arg3;
     LogicalExpression expr;
     String op;
@@ -702,6 +606,7 @@
 }
 {
     {
+		arg3 = null;
         negate = false;
         inEntries = new LinkedList<Expression>();
     }
@@ -716,9 +621,9 @@
             expr = new NotExpression(expr);
         return expr;
     }
-    | <LIKE>arg2 = binaryOperation()
-    {
-        expr = new LikeExpression(arg1, arg2);
+	| <LIKE>arg2 = binaryOperation()(<ESCAPE>arg3 = binaryOperation())?
+    {
+		expr = new LikeExpression(arg1, arg2, arg3);
         if (negate)
             expr = new NotExpression(expr);
         return expr;
@@ -739,55 +644,6 @@
         return expr;
     }
     )
-=======
-	Expression arg1, arg2, arg3;
-	LogicalExpression expr;
-	String op;
-	Token t;
-	boolean negate;
-	List<Expression> inEntries;
-}
-{
-	{
-		arg3 = null;
-		negate = false;
-		inEntries = new LinkedList<Expression>();
-	}
-	arg1 = binaryOperation()(op = relOp()arg2 = binaryOperation()
-	{
-		return new RelopExpression(op, arg1, arg2);
-	}
-	| (<NOT>{negate=true;})?(<BETWEEN>arg2 = binaryOperation()<AND>arg3 = binaryOperation()
-	{
-		expr = new BetweenExpression(arg1, arg2, arg3);
-		if (negate)
-			expr = new NotExpression(expr);
-		return expr;
-	}
-	| <LIKE>arg2 = binaryOperation()(<ESCAPE>arg3 = binaryOperation())?
-	{
-		expr = new LikeExpression(arg1, arg2, arg3);
-		if (negate)
-			expr = new NotExpression(expr);
-		return expr;
-	}
-	| <IN><OPENPARENTHESIS>arg2 = binaryOperation(){inEntries.add(arg2);}(<COMMA>arg2 = binaryOperation(){inEntries.add(arg2);})*<CLOSEPARENTHESIS>
-	{
-		expr = new InExpression(arg1, inEntries);
-		if (negate)
-			expr = new NotExpression(expr);
-		return expr;
-	}
-	)
-	| <IS>(<NOT>{negate=true;})?<NULL>
-	{
-		expr = new IsNullExpression(arg1);
-		if (negate)
-			expr = new NotExpression(expr);
-		return expr;
-	}
-	)
->>>>>>> ac0ec3d3
 }
 String relOp():
 {
@@ -866,9 +722,8 @@
 }
 Expression simpleExpression():
 {
-<<<<<<< HEAD
     Expression arg;
-    Expression arg2;
+	Expression arg2 = null;
     boolean isDistinct;
 }
 {
@@ -884,25 +739,6 @@
     {
         return new SQLLowerFunction(arg);
     }
-	| <TRIM> <OPENPARENTHESIS> arg = binaryOperation() <CLOSEPARENTHESIS>
-=======
-	Expression arg;
-	Expression arg2 = null;
-	boolean isDistinct;
-}
-{
-	<OPENPARENTHESIS> arg = binaryOperation() <CLOSEPARENTHESIS>
-	{
-		return arg;
-	}
-	| <UPPER> <OPENPARENTHESIS> arg = binaryOperation() <CLOSEPARENTHESIS>
-	{
-		return new SQLUpperFunction(arg);
-	}
-	| <LOWER> <OPENPARENTHESIS> arg = binaryOperation() <CLOSEPARENTHESIS>
-	{
-		return new SQLLowerFunction(arg);
-	}
 	| <TRIM> <OPENPARENTHESIS> arg = binaryOperation() (<COMMA>
 		arg2 = binaryOperation())? <CLOSEPARENTHESIS>
 	{
@@ -915,7 +751,6 @@
 	}
 	| <RTRIM> <OPENPARENTHESIS> arg = binaryOperation() (<COMMA>
 		arg2 = binaryOperation())? <CLOSEPARENTHESIS>
->>>>>>> ac0ec3d3
 	{
 		return new SQLTrimFunction(arg, arg2, SQLTrimFunction.Type.TRAILING);
 	}
@@ -1020,17 +855,10 @@
     Token t;
 }
 {
-<<<<<<< HEAD
-	(t=<NAME>|t=<DAYOFMONTH>|t=<MONTH>|t=<YEAR>|t=<HOUROFDAY>|t=<MINUTE>|t=<SECOND>|t=<LOWER>|t=<ROUND>|t=<UPPER>|t=<TRIM>|t=<LENGTH>|t=<NULLIF>|t=<AVG>|t=<COUNT>|t=<MAX>|t=<MIN>|t=<SUM>)
+	(t=<NAME>|t=<DAYOFMONTH>|t=<MONTH>|t=<YEAR>|t=<HOUROFDAY>|t=<MINUTE>|t=<SECOND>|t=<LOWER>|t=<ROUND>|t=<UPPER>|t=<TRIM>|t=<LTRIM>|t=<RTRIM>|t=<LENGTH>|t=<NULLIF>|t=<AVG>|t=<COUNT>|t=<MAX>|t=<MIN>|t=<SUM>)
     {
         return new ColumnName(StringConverter.removeQuotes(t.image));
     }
-=======
-	(t=<NAME>|t=<DAYOFMONTH>|t=<MONTH>|t=<YEAR>|t=<HOUROFDAY>|t=<MINUTE>|t=<SECOND>|t=<LOWER>|t=<ROUND>|t=<UPPER>|t=<TRIM>|t=<LTRIM>|t=<RTRIM>|t=<LENGTH>|t=<NULLIF>|t=<AVG>|t=<COUNT>|t=<MAX>|t=<MIN>|t=<SUM>)
-	{
-		return new ColumnName(StringConverter.removeQuotes(t.image));
-	}
->>>>>>> ac0ec3d3
 }
 Expression numericConstant():
 {
@@ -1093,15 +921,8 @@
     Token t;
 }
 {
-<<<<<<< HEAD
-	(t=<NAME>|t=<DAYOFMONTH>|t=<MONTH>|t=<YEAR>|t=<HOUROFDAY>|t=<MINUTE>|t=<SECOND>|t=<LOWER>|t=<ROUND>|t=<UPPER>|t=<TRIM>|t=<LENGTH>|t=<NULLIF>|t=<AVG>|t=<COUNT>|t=<MAX>|t=<MIN>|t=<SUM>)
+	(t=<NAME>|t=<DAYOFMONTH>|t=<MONTH>|t=<YEAR>|t=<HOUROFDAY>|t=<MINUTE>|t=<SECOND>|t=<LOWER>|t=<ROUND>|t=<UPPER>|t=<TRIM>|t=<LTRIM>|t=<RTRIM>|t=<LENGTH>|t=<NULLIF>|t=<AVG>|t=<COUNT>|t=<MAX>|t=<MIN>|t=<SUM>)
     {
         return new ColumnName(StringConverter.removeQuotes(t.image));
     }
-=======
-	(t=<NAME>|t=<DAYOFMONTH>|t=<MONTH>|t=<YEAR>|t=<HOUROFDAY>|t=<MINUTE>|t=<SECOND>|t=<LOWER>|t=<ROUND>|t=<UPPER>|t=<TRIM>|t=<LTRIM>|t=<RTRIM>|t=<LENGTH>|t=<NULLIF>|t=<AVG>|t=<COUNT>|t=<MAX>|t=<MIN>|t=<SUM>)
-	{
-		return new ColumnName(StringConverter.removeQuotes(t.image));
-	}
->>>>>>> ac0ec3d3
 }