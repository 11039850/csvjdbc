/**
 *  CsvJdbc - a JDBC driver for CSV files
 *  Copyright (C) 2008  Mario Frasca
 *
 *  This library is free software; you can redistribute it and/or
 *  modify it under the terms of the GNU Lesser General Public
 *  License as published by the Free Software Foundation; either
 *  version 2.1 of the License, or (at your option) any later version.
 *
 *  This library is distributed in the hope that it will be useful,
 *  but WITHOUT ANY WARRANTY; without even the implied warranty of
 *  MERCHANTABILITY or FITNESS FOR A PARTICULAR PURPOSE.  See the GNU
 *  Lesser General Public License for more details.
 *
 *  You should have received a copy of the GNU Lesser General Public
 *  License along with this library; if not, write to the Free Software
 *  Foundation, Inc., 59 Temple Place, Suite 330, Boston, MA  02111-1307  USA
 */
options
{
    STATIC = false;
    LOOKAHEAD = 3;
    FORCE_LA_CHECK = true;
    IGNORE_CASE = true;
    //JDK_VERSION = "1.5";
    UNICODE_INPUT = true;
}
PARSER_BEGIN(ExpressionParser)
package org.relique.jdbc.csv;

import java.sql.Date;
import java.sql.SQLException;
import java.sql.Time;
import java.sql.Timestamp;
import java.math.BigInteger;
import java.math.BigDecimal;
import java.math.MathContext;
import java.util.Calendar;
import java.util.Map;
import java.util.HashMap;
import java.util.HashSet;
import java.util.List;
import java.util.LinkedList;

public class ExpressionParser
{
	private ParsedExpression content;
	private Date currentDate;
	private Time currentTime;

    public void parseLogicalExpression()throws ParseException
    {
        content = logicalExpression();
    }
    public void parseGroupByEntry()throws ParseException
    {
        content = groupByEntry();
    }
    public void parseOrderByEntry()throws ParseException
    {
        content = orderByEntry();
    }
    public void parseQueryEnvEntry()throws ParseException
    {
        content = queryEnvEntry();
    }
    public ParsedStatement parseSingleStatement()throws ParseException
    {
        /* Reset prepared statement place-holder counter */
        Placeholder.nextIndex = 1;
        ParsedStatement parsedStatement = singleStatement();
        return parsedStatement;
    }
    public List<ParsedStatement> parseMultipleStatements()throws ParseException
    {
        /* Reset prepared statement place-holder counter */
        Placeholder.nextIndex = 1;
        List<ParsedStatement> statements = multipleStatements();
        return statements;
    }
	public Object eval(Map<String, Object> env) throws SQLException
    {
        return content.eval(env);
    }
    public String toString()
    {
        return ""+content;
    }
    public Date getCurrentDate()
    {
        if (currentDate == null)
        {
            long l = System.currentTimeMillis();
            currentDate = new Date(l);
            currentTime = new Time(l);
            /* Remove any time component from the date */
            currentDate = Date.valueOf(currentDate.toString());
        }
        return currentDate;
    }
    public Time getCurrentTime()
    {
        if (currentTime == null)
        {
            long l = System.currentTimeMillis();
            currentDate = new Date(l);
            currentTime = new Time(l);
            /* Remove any time component from the date */
            currentDate = Date.valueOf(currentDate.toString());
        }
        return currentTime;
    }
}
PARSER_END(ExpressionParser)
SKIP:
{
    " "
    | "\t"
    | "\r"
    | "\n"
}
SPECIAL_TOKEN:
{
    /*
     * Skip "--" single-line comments in SQL statement.  A space is required
     * after "--" so that expression "i--1" is not interpreted as a comment.
     */
    <SINGLELINECOMMENT: "--"([" ", "\t"])+ (~["\r", "\n"])* ("\n"|"\r"|"\r\n")?
        | "--"("\n"|"\r"|"\r\n")>
}
TOKEN:
{
    <SELECT:"SELECT">
}
TOKEN:
{
    <DISTINCT:"DISTINCT">
}
TOKEN:
{
    <COMMA:",">
}
TOKEN:
{
    <#DOT:".">
}
TOKEN:
{
    <UNSIGNEDINT:<DIGITS>>
}
TOKEN:
{
    <UNSIGNEDNUMBER:<DIGITS> (<EXPONENT>)?
        | <DIGITS><DOT><DIGITS> (<EXPONENT>)?
        | <DOT><DIGITS> (<EXPONENT>)?
        | <DIGITS><DOT> (<EXPONENT>)?
        | <DIGITS><TYPESUFFIX> >
}
TOKEN:
{
    <#DIGITS:(["0"-"9"])+>
}
TOKEN:
{
    <#EXPONENT: ["e","E"] (["+","-"])? <DIGITS>>
}
TOKEN:
{
    <#TYPESUFFIX:"L">
}
TOKEN:
{
    <NULL:"NULL">
}
TOKEN:
{
    <CURRENT_DATE:"CURRENT_DATE">
}
TOKEN:
{
    <CURRENT_TIME:"CURRENT_TIME">
}
TOKEN:
{
    <AND:"AND">
}
TOKEN:
{
    <OR:"OR">
}
TOKEN:
{
    <NOT:"NOT">
}
TOKEN:
{
    <IS:"IS">
}
TOKEN:
{
    <AS:"AS">
}
TOKEN:
{
    <LIKE:"LIKE">
}
TOKEN:
{
	<ESCAPE:"ESCAPE">
}
TOKEN:
{
    <BETWEEN:"BETWEEN">
}
TOKEN:
{
    <IN:"IN">
}
TOKEN:
{
    <PLACEHOLDER:"?">
}
TOKEN:
{
    <ASC:"ASC">
}
TOKEN:
{
    <DESC:"DESC">
}
TOKEN:
{
    <DAYOFMONTH:"DAYOFMONTH">
}
TOKEN:
{
    <MONTH:"MONTH">
}
TOKEN:
{
    <YEAR:"YEAR">
}
TOKEN:
{
    <HOUROFDAY:"HOUROFDAY">
}
TOKEN:
{
    <MINUTE:"MINUTE">
}
TOKEN:
{
    <SECOND:"SECOND">
}
TOKEN:
{
    <LOWER:"LOWER">
}
TOKEN:
{
    <ROUND:"ROUND">
}
TOKEN:
{
    <UPPER:"UPPER">
}
TOKEN:
{
	<TRIM:"TRIM">
}
TOKEN:
{
	<LTRIM:"LTRIM">
}
TOKEN:
{
	<RTRIM:"RTRIM">
}
TOKEN:
{
    <LENGTH:"LENGTH">
}
TOKEN:
{
    <NULLIF:"NULLIF">
}
TOKEN:
{
    <COUNT:"COUNT">
}
TOKEN:
{
    <MAX:"MAX">
}
TOKEN:
{
    <MIN:"MIN">
}
TOKEN:
{
    <SUM:"SUM">
}
TOKEN:
{
    <AVG:"AVG">
}
TOKEN:
{
    /*
     * Change to IN_TABLE state after parsing "FROM" keyword.
     */
    <FROM:"FROM"> : IN_TABLE
}
TOKEN:
{
    <WHERE:"WHERE">
}
TOKEN:
{
    <GROUP:"GROUP">
}
TOKEN:
{
    <ORDER:"ORDER">
}
TOKEN:
{
    <BY:"BY">
}
TOKEN:
{
    <HAVING:"HAVING">
}
TOKEN:
{
    <LIMIT:"LIMIT">
}
TOKEN:
{
    <OFFSET:"OFFSET">
}
TOKEN:
{
    /*
     * Allow double quoted names and double quoted "tableName"."columnName"
     * or "tableName".columnName
     */
    <NAME:(["0"-"9", "A"-"Z", "a"-"z", "_", "."])+
        | "\""(~["\""])*"\"" (<DOT> "\""(~["\""])*"\"")?
        | "\""(~["\""])*"\"" (<DOT> (["0"-"9", "A"-"Z", "a"-"z", "_", "."])+)? >
}
TOKEN:
{
    <STRING:"'"(~["'"])*"'">
}
TOKEN:
{
    <RELOP:(">"
        | "<"
        | ">="
        | "<="
        | "<>"
        | "="
        | "!=")>
}
TOKEN:
{
    <ASTERISK:"*">
}
TOKEN:
{
    <NAMEASTERISK:<NAME>".*">
}
TOKEN:
{
    <MINUS:"-">
}
TOKEN:
{
    <PLUS:"+">
}
TOKEN:
{
    <DIVIDE:"/">
}
TOKEN:
{
    <MODULO:"%">
}
TOKEN:
{
<<<<<<< HEAD
    <OPENPARENTHESIS:"(">
=======
	<CONCAT:"||">
}
TOKEN:
{
	<OPENPARENTHESIS:"(">
>>>>>>> 75fe4eb5
}
TOKEN:
{
    <CLOSEPARENTHESIS:")">
}
TOKEN:
{
    <SEMICOLON:";">
}
<IN_TABLE> SKIP:
{
    " "
    | "\t"
    | "\r"
    | "\n"
}
/*
 * Tablename is a sequence of non-whitespace or double-quoted
 * string when in IN_TABLE state.
 * Switch back to DEFAULT state after parsing table name.
 */
<IN_TABLE> TOKEN:
{
    <TABLENAME:(~[" ", "\t", "\r", "\n", ";"])+> : DEFAULT
}
<IN_TABLE> TOKEN:
{
    <QUOTEDTABLENAME:"\""(~["\""])+"\""> : DEFAULT
}
/*
 * See http://www.engr.mun.ca/~theo/JavaCC-FAQ/javacc-faq-moz.htm
 * 3.19  How do I throw a ParseException instead of a TokenMgrError?
 */
<*> TOKEN:
{
    <UNEXPECTED_CHAR: ~[]>
}
ParsedExpression logicalExpression():
{
    LogicalExpression left;
}
{
    left = logicalOrExpression()
    {
        return new ParsedExpression(left);
    }
}
ParsedExpression groupByEntry():
{
  Expression left;
}
{
    left = binaryOperation()
    {
        return new ParsedExpression(left);
    }
}
ParsedExpression orderByEntry():
{
    Expression left;
    String order;
    Token t;
}
{
    {order = "ASC";}
    left = binaryOperation()(t=<ASC>{order=t.image;}|t=<DESC>{order=t.image;})?
    {
        return new ParsedExpression(new OrderByEntry(left, order));
    }
}
List<ParsedStatement> multipleStatements():
{
    List<ParsedStatement> statements;
    ParsedStatement parsedStatement;
}
{
    {statements = new LinkedList<ParsedStatement>();}
    parsedStatement = selectStatement(){statements.add(parsedStatement);}
    (<SEMICOLON>(parsedStatement = selectStatement(){statements.add(parsedStatement);})?)*<EOF>
    {
        return statements;
    }
}
ParsedStatement singleStatement():
{
    ParsedStatement parsedStatement;
}
{
    parsedStatement = selectStatement()(<SEMICOLON>)?<EOF>
    {
        return parsedStatement;
    }
}
ParsedStatement selectStatement():
{
    List<ParsedExpression> result;
    ParsedExpression expr;
    boolean isDistinct;
    String tableName;
    String tableAlias;
    ParsedExpression whereClause, entry;
    List<ParsedExpression> groupByEntries;
    ParsedExpression havingClause;
    List<ParsedExpression> orderByEntries;
    int limit, offset;
    Token t;
}
{
    {
        result = new LinkedList<ParsedExpression>();
        isDistinct = false;
        tableName = null;
        tableAlias = null;
        whereClause = null;
        groupByEntries = new LinkedList<ParsedExpression>();
        havingClause = null;
        orderByEntries = new LinkedList<ParsedExpression>();
        limit = -1;
        offset = 0;
    }
    <SELECT>
    (<DISTINCT>{isDistinct = true;})?
    expr = queryEnvEntry(){result.add(expr);}(<COMMA>expr = queryEnvEntry(){result.add(expr);})*
    (
        <FROM>(t=<QUOTEDTABLENAME>|t=<TABLENAME>){tableName = StringConverter.removeQuotes(t.image);}((<AS>)?t=<NAME>{tableAlias = StringConverter.removeQuotes(t.image).toUpperCase();})?(<COMMA>(t=<QUOTEDTABLENAME>|t=<TABLENAME>){}((<AS>)?t=<NAME>{}))*
        (<WHERE>whereClause = logicalExpression())?
        (<GROUP><BY>entry = groupByEntry(){groupByEntries.add(entry);}(<COMMA>entry = groupByEntry(){groupByEntries.add(entry);})*(<HAVING>havingClause = logicalExpression())?)?
        (<ORDER><BY>entry = orderByEntry(){orderByEntries.add(entry);}(<COMMA>entry = orderByEntry(){orderByEntries.add(entry);})*)?
        (<LIMIT>t=<UNSIGNEDINT>{limit = Integer.parseInt(t.image);}(<OFFSET>t=<UNSIGNEDINT>{offset = Integer.parseInt(t.image);})?)?
    )?
    {
        return new ParsedStatement(result, isDistinct, tableName, tableAlias, whereClause, groupByEntries, havingClause, orderByEntries, limit, offset);
    }
}
ParsedExpression queryEnvEntry():
{
    Expression expression, alias, result, asterisk;
    Token t;
}
{
    {
        alias = null;
    }
    (expression = binaryOperation()((<AS>)?alias = columnAlias())?
    {
        if (alias != null)
            result = new QueryEnvEntry(((ColumnName)alias).columnName, expression);
        else if (expression instanceof ColumnName)
            result = new QueryEnvEntry(((ColumnName)expression).columnName, expression);
        else
            result = new QueryEnvEntry(expression.toString(), expression);
        return new ParsedExpression(result);
    }
    )
    | (t=<ASTERISK>|t=<NAMEASTERISK>)
    {
        asterisk = new AsteriskExpression(t.image);
        return new ParsedExpression(new QueryEnvEntry(t.image, asterisk));
    }
}
LogicalExpression logicalOrExpression():
{
    LogicalExpression left, right;
}
{
    left = logicalAndExpression()(<OR>right = logicalAndExpression()
    {
        left = new OrExpression(left, right);
    }
    )*
    {
        return left;
    }
}
LogicalExpression logicalAndExpression():
{
    LogicalExpression left, right;
}
{
        left = logicalUnaryExpression()(<AND>right = logicalUnaryExpression(){
        left = new AndExpression(left, right);
    }
    )*
    {
        return left;
    }
}
LogicalExpression logicalUnaryExpression():
{
    LogicalExpression arg;
}
{
    <NOT>arg = logicalUnaryExpression()
    {
        return new NotExpression(arg);
    }
    | <OPENPARENTHESIS>arg = logicalOrExpression()<CLOSEPARENTHESIS>
    {
        return arg;
    }
    | arg = relationalExpression()
    {
        return arg;
    }
}
LogicalExpression relationalExpression():
{
    Expression arg1, arg2, arg3;
    LogicalExpression expr;
    String op;
    Token t;
    boolean negate;
    List<Expression> inEntries;
}
{
    {
		arg3 = null;
        negate = false;
        inEntries = new LinkedList<Expression>();
    }
    arg1 = binaryOperation()(op = relOp()arg2 = binaryOperation()
    {
        return new RelopExpression(op, arg1, arg2);
    }
    | (<NOT>{negate=true;})?(<BETWEEN>arg2 = binaryOperation()<AND>arg3 = binaryOperation()
    {
        expr = new BetweenExpression(arg1, arg2, arg3);
        if (negate)
            expr = new NotExpression(expr);
        return expr;
    }
	| <LIKE>arg2 = binaryOperation()(<ESCAPE>arg3 = binaryOperation())?
    {
		expr = new LikeExpression(arg1, arg2, arg3);
        if (negate)
            expr = new NotExpression(expr);
        return expr;
    }
    | <IN><OPENPARENTHESIS>arg2 = binaryOperation(){inEntries.add(arg2);}(<COMMA>arg2 = binaryOperation(){inEntries.add(arg2);})*<CLOSEPARENTHESIS>
    {
        expr = new InExpression(arg1, inEntries);
        if (negate)
            expr = new NotExpression(expr);
        return expr;
    }
    )
    | <IS>(<NOT>{negate=true;})?<NULL>
    {
        expr = new IsNullExpression(arg1);
        if (negate)
            expr = new NotExpression(expr);
        return expr;
    }
    )
}
String relOp():
{
    Token t;
}
{
    t = <RELOP>
    {
        return new String(t.image);
    }
}
String binAddOp():
{
    Token t;
}
{
<<<<<<< HEAD
    (t = <PLUS>|t=<MINUS>)
    {
        return t.image.charAt(0);
    }
=======
	(t = <PLUS>|t=<MINUS>|t=<CONCAT>)
	{
		return t.image;
	}
>>>>>>> 75fe4eb5
}
String binMultiplyOp():
{
    Token t;
}
{
<<<<<<< HEAD
    (t = <ASTERISK>|t=<DIVIDE>|t=<MODULO>)
    {
        return t.image.charAt(0);
    }
=======
	(t = <ASTERISK>|t=<DIVIDE>|t=<MODULO>)
	{
		return t.image;
	}
>>>>>>> 75fe4eb5
}
Expression countOperation():
{
    Expression arg;
    Token t;
}
{
    (t=<ASTERISK>)
    {
        return new AsteriskExpression(t.image);
    }
    | arg = binaryOperation()
    {
        return arg;
    }
}
Expression binaryOperation():
{
<<<<<<< HEAD
    Expression left, right;
    char op;
=======
	Expression left, right;
	String op;
>>>>>>> 75fe4eb5
}
{
    left = multiplyOperation()(op = binAddOp()right = multiplyOperation()
    {
        left = new BinaryOperation(op, left, right);
    }
    )*
    {
        return left;
    }
}
Expression multiplyOperation():
{
<<<<<<< HEAD
    Expression left, right;
    char op;
=======
	Expression left, right;
	String op;
>>>>>>> 75fe4eb5
}
{
    left = simpleExpression()(op = binMultiplyOp()right = simpleExpression()
    {
        left = new BinaryOperation(op, left, right);
    }
    )*
    {
        return left;
    }
}
Expression simpleExpression():
{
    Expression arg;
	Expression arg2 = null;
    boolean isDistinct;
}
{
    <OPENPARENTHESIS> arg = binaryOperation() <CLOSEPARENTHESIS>
    {
        return arg;
    }
    | <UPPER> <OPENPARENTHESIS> arg = binaryOperation() <CLOSEPARENTHESIS>
    {
        return new SQLUpperFunction(arg);
    }
    | <LOWER> <OPENPARENTHESIS> arg = binaryOperation() <CLOSEPARENTHESIS>
    {
        return new SQLLowerFunction(arg);
    }
	| <TRIM> <OPENPARENTHESIS> arg = binaryOperation() (<COMMA>
		arg2 = binaryOperation())? <CLOSEPARENTHESIS>
	{
		return new SQLTrimFunction(arg, arg2, SQLTrimFunction.Type.BOTH);
	}
	| <LTRIM> <OPENPARENTHESIS> arg = binaryOperation() (<COMMA>
		arg2 = binaryOperation())? <CLOSEPARENTHESIS>
	{
		return new SQLTrimFunction(arg, arg2, SQLTrimFunction.Type.LEADING);
	}
	| <RTRIM> <OPENPARENTHESIS> arg = binaryOperation() (<COMMA>
		arg2 = binaryOperation())? <CLOSEPARENTHESIS>
	{
		return new SQLTrimFunction(arg, arg2, SQLTrimFunction.Type.TRAILING);
	}
    | <LENGTH> <OPENPARENTHESIS> arg = binaryOperation() <CLOSEPARENTHESIS>
    {
        return new SQLLengthFunction(arg);
    }
    | <ROUND> <OPENPARENTHESIS> arg = binaryOperation() <CLOSEPARENTHESIS>
    {
        return new SQLRoundFunction(arg);
    }
    | <DAYOFMONTH> <OPENPARENTHESIS> arg = binaryOperation() <CLOSEPARENTHESIS>
    {
        return new SQLDayOfMonthFunction(arg);
    }
    | <MONTH> <OPENPARENTHESIS> arg = binaryOperation() <CLOSEPARENTHESIS>
    {
        return new SQLMonthFunction(arg);
    }
    | <YEAR> <OPENPARENTHESIS> arg = binaryOperation() <CLOSEPARENTHESIS>
    {
        return new SQLYearFunction(arg);
    }
    | <HOUROFDAY> <OPENPARENTHESIS> arg = binaryOperation() <CLOSEPARENTHESIS>
    {
        return new SQLHourOfDayFunction(arg);
    }
    | <MINUTE> <OPENPARENTHESIS> arg = binaryOperation() <CLOSEPARENTHESIS>
    {
        return new SQLMinuteFunction(arg);
    }
    | <SECOND> <OPENPARENTHESIS> arg = binaryOperation() <CLOSEPARENTHESIS>
    {
        return new SQLSecondFunction(arg);
    }
    | <NULLIF> <OPENPARENTHESIS> arg = binaryOperation() <COMMA>
        arg2 = binaryOperation() <CLOSEPARENTHESIS>
    {
        return new SQLNullIfFunction(arg, arg2);
    }
    | <COUNT> <OPENPARENTHESIS>{isDistinct = false;}
        (<DISTINCT>{isDistinct = true;})?
        arg = countOperation() <CLOSEPARENTHESIS>
    {
        return new SQLCountFunction(isDistinct, arg);
    }
    | <MAX> <OPENPARENTHESIS>{isDistinct = false;}
        (<DISTINCT>{isDistinct = true;})?
        arg = binaryOperation() <CLOSEPARENTHESIS>
    {
        return new SQLMaxFunction(isDistinct, arg);
    }
    | <MIN> <OPENPARENTHESIS>{isDistinct = false;}
        (<DISTINCT>{isDistinct = true;})?
        arg = binaryOperation() <CLOSEPARENTHESIS>
    {
        return new SQLMinFunction(isDistinct, arg);
    }
    | <SUM> <OPENPARENTHESIS>{isDistinct = false;}
        (<DISTINCT>{isDistinct = true;})?
        arg = binaryOperation() <CLOSEPARENTHESIS>
    {
        return new SQLSumFunction(isDistinct, arg);
    }
    | <AVG> <OPENPARENTHESIS>{isDistinct = false;}
        (<DISTINCT>{isDistinct = true;})?
        arg = binaryOperation() <CLOSEPARENTHESIS>
    {
        return new SQLAvgFunction(isDistinct, arg);
    }
    | arg = columnName()
    {
        return arg;
    }
    | arg = numericConstant()
    {
        return arg;
    }
    | arg = stringConstant()
    {
        return arg;
    }
    | <NULL>
    {
        return new NullConstant();
    }
    | <CURRENT_DATE>
    {
        return new CurrentDateConstant(this);
    }
    | <CURRENT_TIME>
    {
        return new CurrentTimeConstant(this);
    }
    | <PLACEHOLDER>
    {
        return new Placeholder();
    }
}
Expression columnName():
{
    Token t;
}
{
	(t=<NAME>|t=<DAYOFMONTH>|t=<MONTH>|t=<YEAR>|t=<HOUROFDAY>|t=<MINUTE>|t=<SECOND>|t=<LOWER>|t=<ROUND>|t=<UPPER>|t=<TRIM>|t=<LTRIM>|t=<RTRIM>|t=<LENGTH>|t=<NULLIF>|t=<AVG>|t=<COUNT>|t=<MAX>|t=<MIN>|t=<SUM>)
    {
        return new ColumnName(StringConverter.removeQuotes(t.image));
    }
}
Expression numericConstant():
{
    Token t;
    String sign, digits;
    boolean isLong;
}
{
    {sign="";}
    (t=<MINUS>{sign=t.image;})?
    (t = <UNSIGNEDNUMBER>|t = <UNSIGNEDINT>)
    {
        Number value = null;
        digits = sign+t.image;
        isLong = false;
        if (digits.toUpperCase().endsWith("L"))
        {
            digits = digits.substring(0, digits.length() - 1);
            isLong = true;
        }
        try
        {
            value = new Long(digits);
            if (isLong == false && value.longValue() >= Integer.MIN_VALUE && value.longValue() <= Integer.MAX_VALUE)
                value = Integer.valueOf(value.intValue());
        }
        catch (NumberFormatException e)
        {
            value = new Double(digits);
        }
        return new NumericConstant(value);
    }
}
Expression stringConstant():
{
    String left, right;
}
{
    left = stringConstantAtom()(right = stringConstantAtom()
    {
        left = left+"'"+right;
    }
    )*
    {
        return new StringConstant(left);
    }
}
String stringConstantAtom():
{
    Token t;
}
{
    t = <STRING>
    {
        return t.image.substring(1, t.image.length()-1);
    }
}
Expression columnAlias():
{
    Token t;
}
{
	(t=<NAME>|t=<DAYOFMONTH>|t=<MONTH>|t=<YEAR>|t=<HOUROFDAY>|t=<MINUTE>|t=<SECOND>|t=<LOWER>|t=<ROUND>|t=<UPPER>|t=<TRIM>|t=<LTRIM>|t=<RTRIM>|t=<LENGTH>|t=<NULLIF>|t=<AVG>|t=<COUNT>|t=<MAX>|t=<MIN>|t=<SUM>)
    {
        return new ColumnName(StringConverter.removeQuotes(t.image));
    }
}<|MERGE_RESOLUTION|>--- conflicted
+++ resolved
@@ -389,15 +389,11 @@
 }
 TOKEN:
 {
-<<<<<<< HEAD
+	<CONCAT:"||">
+}
+TOKEN:
+{
     <OPENPARENTHESIS:"(">
-=======
-	<CONCAT:"||">
-}
-TOKEN:
-{
-	<OPENPARENTHESIS:"(">
->>>>>>> 75fe4eb5
 }
 TOKEN:
 {
@@ -668,34 +664,20 @@
     Token t;
 }
 {
-<<<<<<< HEAD
-    (t = <PLUS>|t=<MINUS>)
-    {
-        return t.image.charAt(0);
-    }
-=======
 	(t = <PLUS>|t=<MINUS>|t=<CONCAT>)
-	{
+    {
 		return t.image;
-	}
->>>>>>> 75fe4eb5
+    }
 }
 String binMultiplyOp():
 {
     Token t;
 }
 {
-<<<<<<< HEAD
     (t = <ASTERISK>|t=<DIVIDE>|t=<MODULO>)
     {
-        return t.image.charAt(0);
-    }
-=======
-	(t = <ASTERISK>|t=<DIVIDE>|t=<MODULO>)
-	{
 		return t.image;
-	}
->>>>>>> 75fe4eb5
+    }
 }
 Expression countOperation():
 {
@@ -714,13 +696,8 @@
 }
 Expression binaryOperation():
 {
-<<<<<<< HEAD
     Expression left, right;
-    char op;
-=======
-	Expression left, right;
 	String op;
->>>>>>> 75fe4eb5
 }
 {
     left = multiplyOperation()(op = binAddOp()right = multiplyOperation()
@@ -734,13 +711,8 @@
 }
 Expression multiplyOperation():
 {
-<<<<<<< HEAD
     Expression left, right;
-    char op;
-=======
-	Expression left, right;
 	String op;
->>>>>>> 75fe4eb5
 }
 {
     left = simpleExpression()(op = binMultiplyOp()right = simpleExpression()
