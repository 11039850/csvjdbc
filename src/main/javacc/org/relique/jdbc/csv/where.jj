/**
 *  CsvJdbc - a JDBC driver for CSV files
 *  Copyright (C) 2008  Mario Frasca
 *
 *  This library is free software; you can redistribute it and/or
 *  modify it under the terms of the GNU Lesser General Public
 *  License as published by the Free Software Foundation; either
 *  version 2.1 of the License, or (at your option) any later version.
 *
 *  This library is distributed in the hope that it will be useful,
 *  but WITHOUT ANY WARRANTY; without even the implied warranty of
 *  MERCHANTABILITY or FITNESS FOR A PARTICULAR PURPOSE.  See the GNU
 *  Lesser General Public License for more details.
 *
 *  You should have received a copy of the GNU Lesser General Public
 *  License along with this library; if not, write to the Free Software
 *  Foundation, Inc., 59 Temple Place, Suite 330, Boston, MA  02111-1307  USA
 */
options
{
    STATIC = false;
    LOOKAHEAD = 3;
    FORCE_LA_CHECK = true;
    IGNORE_CASE = true;
    //JDK_VERSION = "1.5";
    UNICODE_INPUT = true;
}
PARSER_BEGIN(ExpressionParser)
package org.relique.jdbc.csv;

import java.sql.Date;
import java.sql.Time;
import java.sql.Timestamp;
import java.math.BigInteger;
import java.math.BigDecimal;
import java.math.MathContext;
import java.util.Calendar;
import java.util.Map;
import java.util.HashMap;
import java.util.HashSet;
import java.util.List;
import java.util.LinkedList;

public class ExpressionParser
{
    ParsedExpression content;
    private List<ParsedExpression> queryEntries;
    private boolean isDistinct;
    private String tableName;
    private String tableAlias;
    private List<ParsedExpression> groupByEntries;
    private ParsedExpression havingClause;
    private List<ParsedExpression> orderByEntries;
    private int limit;
    private int offset;
    Date currentDate;
    Time currentTime;
    public void parseLogicalExpression()throws ParseException
    {
        content = logicalExpression();
    }
    public void parseGroupByEntry()throws ParseException
    {
        content = groupByEntry();
    }
    public void parseOrderByEntry()throws ParseException
    {
        content = orderByEntry();
    }
    public void parseQueryEnvEntry()throws ParseException
    {
        content = queryEnvEntry();
    }
    public ParsedStatement parseSingleStatement()throws ParseException
    {
        /* Reset prepared statement place-holder counter */
        Placeholder.nextIndex = 1;
        ParsedStatement parsedStatement = singleStatement();
        queryEntries = parsedStatement.queryEntries;
        isDistinct = parsedStatement.isDistinct;
        tableName = parsedStatement.tableName;
        tableAlias = parsedStatement.tableAlias;
        content = parsedStatement.whereClause;
        groupByEntries = parsedStatement.groupByEntries;
        havingClause = parsedStatement.havingClause;
        orderByEntries = parsedStatement.orderByEntries;
        limit = parsedStatement.limit;
        offset = parsedStatement.offset;
        return parsedStatement;
    }
    public List<ParsedStatement> parseMultipleStatements()throws ParseException
    {
        /* Reset prepared statement place-holder counter */
        Placeholder.nextIndex = 1;
        List<ParsedStatement> statements = multipleStatements();
        return statements;
    }
    public Object eval(Map<String, Object> env)
    {
        return content.eval(env);
    }
    public String toString()
    {
        return ""+content;
    }
    public Date getCurrentDate()
    {
        if (currentDate == null)
        {
            long l = System.currentTimeMillis();
            currentDate = new Date(l);
            currentTime = new Time(l);
            /* Remove any time component from the date */
            currentDate = Date.valueOf(currentDate.toString());
        }
        return currentDate;
    }
    public Time getCurrentTime()
    {
        if (currentTime == null)
        {
            long l = System.currentTimeMillis();
            currentDate = new Date(l);
            currentTime = new Time(l);
            /* Remove any time component from the date */
            currentDate = Date.valueOf(currentDate.toString());
        }
        return currentTime;
    }
}
PARSER_END(ExpressionParser)
SKIP:
{
    " "
    | "\t"
    | "\r"
    | "\n"
}
SPECIAL_TOKEN:
{
    /*
     * Skip "--" single-line comments in SQL statement.  A space is required
     * after "--" so that expression "i--1" is not interpreted as a comment.
     */
    <SINGLELINECOMMENT: "--"([" ", "\t"])+ (~["\r", "\n"])* ("\n"|"\r"|"\r\n")?
        | "--"("\n"|"\r"|"\r\n")>
}
TOKEN:
{
    <SELECT:"SELECT">
}
TOKEN:
{
    <DISTINCT:"DISTINCT">
}
TOKEN:
{
    <COMMA:",">
}
TOKEN:
{
    <#DOT:".">
}
TOKEN:
{
    <UNSIGNEDINT:<DIGITS>>
}
TOKEN:
{
    <UNSIGNEDNUMBER:<DIGITS> (<EXPONENT>)?
        | <DIGITS><DOT><DIGITS> (<EXPONENT>)?
        | <DOT><DIGITS> (<EXPONENT>)?
        | <DIGITS><DOT> (<EXPONENT>)?
        | <DIGITS><TYPESUFFIX> >
}
TOKEN:
{
    <#DIGITS:(["0"-"9"])+>
}
TOKEN:
{
    <#EXPONENT: ["e","E"] (["+","-"])? <DIGITS>>
}
TOKEN:
{
    <#TYPESUFFIX:"L">
}
TOKEN:
{
    <NULL:"NULL">
}
TOKEN:
{
    <CURRENT_DATE:"CURRENT_DATE">
}
TOKEN:
{
    <CURRENT_TIME:"CURRENT_TIME">
}
TOKEN:
{
    <AND:"AND">
}
TOKEN:
{
    <OR:"OR">
}
TOKEN:
{
    <NOT:"NOT">
}
TOKEN:
{
    <IS:"IS">
}
TOKEN:
{
    <AS:"AS">
}
TOKEN:
{
    <LIKE:"LIKE">
}
TOKEN:
{
    <BETWEEN:"BETWEEN">
}
TOKEN:
{
    <IN:"IN">
}
TOKEN:
{
    <PLACEHOLDER:"?">
}
TOKEN:
{
    <ASC:"ASC">
}
TOKEN:
{
    <DESC:"DESC">
}
TOKEN:
{
    <DAYOFMONTH:"DAYOFMONTH">
}
TOKEN:
{
    <MONTH:"MONTH">
}
TOKEN:
{
    <YEAR:"YEAR">
}
TOKEN:
{
    <HOUROFDAY:"HOUROFDAY">
}
TOKEN:
{
    <MINUTE:"MINUTE">
}
TOKEN:
{
    <SECOND:"SECOND">
}
TOKEN:
{
    <LOWER:"LOWER">
}
TOKEN:
{
    <ROUND:"ROUND">
}
TOKEN:
{
    <UPPER:"UPPER">
}
TOKEN:
{
<<<<<<< HEAD
    <LENGTH:"LENGTH">
=======
	<TRIM:"TRIM">
}
TOKEN:
{
	<LENGTH:"LENGTH">
>>>>>>> 81e48a15
}
TOKEN:
{
    <NULLIF:"NULLIF">
}
TOKEN:
{
    <COUNT:"COUNT">
}
TOKEN:
{
    <MAX:"MAX">
}
TOKEN:
{
    <MIN:"MIN">
}
TOKEN:
{
    <SUM:"SUM">
}
TOKEN:
{
    <AVG:"AVG">
}
TOKEN:
{
    /*
     * Change to IN_TABLE state after parsing "FROM" keyword.
     */
    <FROM:"FROM"> : IN_TABLE
}
TOKEN:
{
    <WHERE:"WHERE">
}
TOKEN:
{
    <GROUP:"GROUP">
}
TOKEN:
{
    <ORDER:"ORDER">
}
TOKEN:
{
    <BY:"BY">
}
TOKEN:
{
    <HAVING:"HAVING">
}
TOKEN:
{
    <LIMIT:"LIMIT">
}
TOKEN:
{
    <OFFSET:"OFFSET">
}
TOKEN:
{
    /*
     * Allow double quoted names and double quoted "tableName"."columnName"
     * or "tableName".columnName
     */
    <NAME:(["0"-"9", "A"-"Z", "a"-"z", "_", "."])+
        | "\""(~["\""])*"\"" (<DOT> "\""(~["\""])*"\"")?
        | "\""(~["\""])*"\"" (<DOT> (["0"-"9", "A"-"Z", "a"-"z", "_", "."])+)? >
}
TOKEN:
{
    <STRING:"'"(~["'"])*"'">
}
TOKEN:
{
    <RELOP:(">"
        | "<"
        | ">="
        | "<="
        | "<>"
        | "="
        | "!=")>
}
TOKEN:
{
    <ASTERISK:"*">
}
TOKEN:
{
    <NAMEASTERISK:<NAME>".*">
}
TOKEN:
{
    <MINUS:"-">
}
TOKEN:
{
    <PLUS:"+">
}
TOKEN:
{
    <DIVIDE:"/">
}
TOKEN:
{
    <MODULO:"%">
}
TOKEN:
{
    <OPENPARENTHESIS:"(">
}
TOKEN:
{
    <CLOSEPARENTHESIS:")">
}
TOKEN:
{
    <SEMICOLON:";">
}
<IN_TABLE> SKIP:
{
    " "
    | "\t"
    | "\r"
    | "\n"
}
/*
 * Tablename is a sequence of non-whitespace or double-quoted
 * string when in IN_TABLE state.
 * Switch back to DEFAULT state after parsing table name.
 */
<IN_TABLE> TOKEN:
{
    <TABLENAME:(~[" ", "\t", "\r", "\n", ";"])+> : DEFAULT
}
<IN_TABLE> TOKEN:
{
    <QUOTEDTABLENAME:"\""(~["\""])+"\""> : DEFAULT
}
/*
 * See http://www.engr.mun.ca/~theo/JavaCC-FAQ/javacc-faq-moz.htm
 * 3.19  How do I throw a ParseException instead of a TokenMgrError?
 */
<*> TOKEN:
{
    <UNEXPECTED_CHAR: ~[]>
}
ParsedExpression logicalExpression():
{
    LogicalExpression left;
}
{
    left = logicalOrExpression()
    {
        return new ParsedExpression(left);
    }
}
ParsedExpression groupByEntry():
{
  Expression left;
}
{
    left = binaryOperation()
    {
        return new ParsedExpression(left);
    }
}
ParsedExpression orderByEntry():
{
    Expression left;
    String order;
    Token t;
}
{
    {order = "ASC";}
    left = binaryOperation()(t=<ASC>{order=t.image;}|t=<DESC>{order=t.image;})?
    {
        return new ParsedExpression(new OrderByEntry(left, order));
    }
}
List<ParsedStatement> multipleStatements():
{
    List<ParsedStatement> statements;
    ParsedStatement parsedStatement;
}
{
    {statements = new LinkedList<ParsedStatement>();}
    parsedStatement = selectStatement(){statements.add(parsedStatement);}
    (<SEMICOLON>(parsedStatement = selectStatement(){statements.add(parsedStatement);})?)*<EOF>
    {
        return statements;
    }
}
ParsedStatement singleStatement():
{
    ParsedStatement parsedStatement;
}
{
    parsedStatement = selectStatement()(<SEMICOLON>)?<EOF>
    {
        return parsedStatement;
    }
}
ParsedStatement selectStatement():
{
    List<ParsedExpression> result;
    ParsedExpression expr;
    boolean isDistinct;
    String tableName;
    String tableAlias;
    ParsedExpression whereClause, entry;
    List<ParsedExpression> groupByEntries;
    ParsedExpression havingClause;
    List<ParsedExpression> orderByEntries;
    int limit, offset;
    Token t;
}
{
    {
        result = new LinkedList<ParsedExpression>();
        isDistinct = false;
        tableName = null;
        tableAlias = null;
        whereClause = null;
        groupByEntries = new LinkedList<ParsedExpression>();
        havingClause = null;
        orderByEntries = new LinkedList<ParsedExpression>();
        limit = -1;
        offset = 0;
    }
    <SELECT>
    (<DISTINCT>{isDistinct = true;})?
    expr = queryEnvEntry(){result.add(expr);}(<COMMA>expr = queryEnvEntry(){result.add(expr);})*
    (
        <FROM>(t=<QUOTEDTABLENAME>|t=<TABLENAME>){tableName = StringConverter.removeQuotes(t.image);}((<AS>)?t=<NAME>{tableAlias = StringConverter.removeQuotes(t.image).toUpperCase();})?(<COMMA>(t=<QUOTEDTABLENAME>|t=<TABLENAME>){}((<AS>)?t=<NAME>{}))*
        (<WHERE>whereClause = logicalExpression())?
        (<GROUP><BY>entry = groupByEntry(){groupByEntries.add(entry);}(<COMMA>entry = groupByEntry(){groupByEntries.add(entry);})*(<HAVING>havingClause = logicalExpression())?)?
        (<ORDER><BY>entry = orderByEntry(){orderByEntries.add(entry);}(<COMMA>entry = orderByEntry(){orderByEntries.add(entry);})*)?
        (<LIMIT>t=<UNSIGNEDINT>{limit = Integer.parseInt(t.image);}(<OFFSET>t=<UNSIGNEDINT>{offset = Integer.parseInt(t.image);})?)?
    )?
    {
        return new ParsedStatement(result, isDistinct, tableName, tableAlias, whereClause, groupByEntries, havingClause, orderByEntries, limit, offset);
    }
}
ParsedExpression queryEnvEntry():
{
    Expression expression, alias, result, asterisk;
    Token t;
}
{
    {
        alias = null;
    }
    (expression = binaryOperation()((<AS>)?alias = columnAlias())?
    {
        if (alias != null)
            result = new QueryEnvEntry(((ColumnName)alias).columnName, expression);
        else if (expression instanceof ColumnName)
            result = new QueryEnvEntry(((ColumnName)expression).columnName, expression);
        else
            result = new QueryEnvEntry(expression.toString(), expression);
        return new ParsedExpression(result);
    }
    )
    | (t=<ASTERISK>|t=<NAMEASTERISK>)
    {
        asterisk = new AsteriskExpression(t.image);
        return new ParsedExpression(new QueryEnvEntry(t.image, asterisk));
    }
}
LogicalExpression logicalOrExpression():
{
    LogicalExpression left, right;
}
{
    left = logicalAndExpression()(<OR>right = logicalAndExpression()
    {
        left = new OrExpression(left, right);
    }
    )*
    {
        return left;
    }
}
LogicalExpression logicalAndExpression():
{
    LogicalExpression left, right;
}
{
        left = logicalUnaryExpression()(<AND>right = logicalUnaryExpression(){
        left = new AndExpression(left, right);
    }
    )*
    {
        return left;
    }
}
LogicalExpression logicalUnaryExpression():
{
    LogicalExpression arg;
}
{
    <NOT>arg = logicalUnaryExpression()
    {
        return new NotExpression(arg);
    }
    | <OPENPARENTHESIS>arg = logicalOrExpression()<CLOSEPARENTHESIS>
    {
        return arg;
    }
    | arg = relationalExpression()
    {
        return arg;
    }
}
LogicalExpression relationalExpression():
{
    Expression arg1, arg2, arg3;
    LogicalExpression expr;
    String op;
    Token t;
    boolean negate;
    List<Expression> inEntries;
}
{
    {
        negate = false;
        inEntries = new LinkedList<Expression>();
    }
    arg1 = binaryOperation()(op = relOp()arg2 = binaryOperation()
    {
        return new RelopExpression(op, arg1, arg2);
    }
    | (<NOT>{negate=true;})?(<BETWEEN>arg2 = binaryOperation()<AND>arg3 = binaryOperation()
    {
        expr = new BetweenExpression(arg1, arg2, arg3);
        if (negate)
            expr = new NotExpression(expr);
        return expr;
    }
    | <LIKE>arg2 = binaryOperation()
    {
        expr = new LikeExpression(arg1, arg2);
        if (negate)
            expr = new NotExpression(expr);
        return expr;
    }
    | <IN><OPENPARENTHESIS>arg2 = binaryOperation(){inEntries.add(arg2);}(<COMMA>arg2 = binaryOperation(){inEntries.add(arg2);})*<CLOSEPARENTHESIS>
    {
        expr = new InExpression(arg1, inEntries);
        if (negate)
            expr = new NotExpression(expr);
        return expr;
    }
    )
    | <IS>(<NOT>{negate=true;})?<NULL>
    {
        expr = new IsNullExpression(arg1);
        if (negate)
            expr = new NotExpression(expr);
        return expr;
    }
    )
}
String relOp():
{
    Token t;
}
{
    t = <RELOP>
    {
        return new String(t.image);
    }
}
char binAddOp():
{
    Token t;
}
{
    (t = <PLUS>|t=<MINUS>)
    {
        return t.image.charAt(0);
    }
}
char binMultiplyOp():
{
    Token t;
}
{
    (t = <ASTERISK>|t=<DIVIDE>|t=<MODULO>)
    {
        return t.image.charAt(0);
    }
}
Expression countOperation():
{
    Expression arg;
    Token t;
}
{
    (t=<ASTERISK>)
    {
        return new AsteriskExpression(t.image);
    }
    | arg = binaryOperation()
    {
        return arg;
    }
}
Expression binaryOperation():
{
    Expression left, right;
    char op;
}
{
    left = multiplyOperation()(op = binAddOp()right = multiplyOperation()
    {
        left = new BinaryOperation(op, left, right);
    }
    )*
    {
        return left;
    }
}
Expression multiplyOperation():
{
    Expression left, right;
    char op;
}
{
    left = simpleExpression()(op = binMultiplyOp()right = simpleExpression()
    {
        left = new BinaryOperation(op, left, right);
    }
    )*
    {
        return left;
    }
}
Expression simpleExpression():
{
<<<<<<< HEAD
    Expression arg;
    Expression arg2;
    boolean isDistinct;
}
{
    <OPENPARENTHESIS> arg = binaryOperation() <CLOSEPARENTHESIS>
    {
        return arg;
    }
    | <UPPER> <OPENPARENTHESIS> arg = binaryOperation() <CLOSEPARENTHESIS>
    {
        return new SQLUpperFunction(arg);
    }
    | <LOWER> <OPENPARENTHESIS> arg = binaryOperation() <CLOSEPARENTHESIS>
    {
        return new SQLLowerFunction(arg);
    }
    | <LENGTH> <OPENPARENTHESIS> arg = binaryOperation() <CLOSEPARENTHESIS>
    {
        return new SQLLengthFunction(arg);
    }
    | <ROUND> <OPENPARENTHESIS> arg = binaryOperation() <CLOSEPARENTHESIS>
    {
        return new SQLRoundFunction(arg);
    }
    | <DAYOFMONTH> <OPENPARENTHESIS> arg = binaryOperation() <CLOSEPARENTHESIS>
    {
        return new SQLDayOfMonthFunction(arg);
    }
    | <MONTH> <OPENPARENTHESIS> arg = binaryOperation() <CLOSEPARENTHESIS>
    {
        return new SQLMonthFunction(arg);
    }
    | <YEAR> <OPENPARENTHESIS> arg = binaryOperation() <CLOSEPARENTHESIS>
    {
        return new SQLYearFunction(arg);
    }
    | <HOUROFDAY> <OPENPARENTHESIS> arg = binaryOperation() <CLOSEPARENTHESIS>
    {
        return new SQLHourOfDayFunction(arg);
    }
    | <MINUTE> <OPENPARENTHESIS> arg = binaryOperation() <CLOSEPARENTHESIS>
    {
        return new SQLMinuteFunction(arg);
    }
    | <SECOND> <OPENPARENTHESIS> arg = binaryOperation() <CLOSEPARENTHESIS>
    {
        return new SQLSecondFunction(arg);
    }
    | <NULLIF> <OPENPARENTHESIS> arg = binaryOperation() <COMMA>
        arg2 = binaryOperation() <CLOSEPARENTHESIS>
    {
        return new SQLNullIfFunction(arg, arg2);
    }
    | <COUNT> <OPENPARENTHESIS>{isDistinct = false;}
        (<DISTINCT>{isDistinct = true;})?
        arg = countOperation() <CLOSEPARENTHESIS>
    {
        return new SQLCountFunction(isDistinct, arg);
    }
    | <MAX> <OPENPARENTHESIS>{isDistinct = false;}
        (<DISTINCT>{isDistinct = true;})?
        arg = binaryOperation() <CLOSEPARENTHESIS>
    {
        return new SQLMaxFunction(isDistinct, arg);
    }
    | <MIN> <OPENPARENTHESIS>{isDistinct = false;}
        (<DISTINCT>{isDistinct = true;})?
        arg = binaryOperation() <CLOSEPARENTHESIS>
    {
        return new SQLMinFunction(isDistinct, arg);
    }
    | <SUM> <OPENPARENTHESIS>{isDistinct = false;}
        (<DISTINCT>{isDistinct = true;})?
        arg = binaryOperation() <CLOSEPARENTHESIS>
    {
        return new SQLSumFunction(isDistinct, arg);
    }
    | <AVG> <OPENPARENTHESIS>{isDistinct = false;}
        (<DISTINCT>{isDistinct = true;})?
        arg = binaryOperation() <CLOSEPARENTHESIS>
    {
        return new SQLAvgFunction(isDistinct, arg);
    }
    | arg = columnName()
    {
        return arg;
    }
    | arg = numericConstant()
    {
        return arg;
    }
    | arg = stringConstant()
    {
        return arg;
    }
    | <NULL>
    {
        return new NullConstant();
    }
    | <CURRENT_DATE>
    {
        return new CurrentDateConstant(this);
    }
    | <CURRENT_TIME>
    {
        return new CurrentTimeConstant(this);
    }
    | <PLACEHOLDER>
    {
        return new Placeholder();
    }
=======
	Expression arg;
	Expression arg2;
	boolean isDistinct;
}
{
	<OPENPARENTHESIS> arg = binaryOperation() <CLOSEPARENTHESIS>
	{
		return arg;
	}
	| <UPPER> <OPENPARENTHESIS> arg = binaryOperation() <CLOSEPARENTHESIS>
	{
		return new SQLUpperFunction(arg);
	}
	| <LOWER> <OPENPARENTHESIS> arg = binaryOperation() <CLOSEPARENTHESIS>
	{
		return new SQLLowerFunction(arg);
	}
	| <TRIM> <OPENPARENTHESIS> arg = binaryOperation() <CLOSEPARENTHESIS>
	{
		return new SQLTrimFunction(arg);
	}
	| <LENGTH> <OPENPARENTHESIS> arg = binaryOperation() <CLOSEPARENTHESIS>
	{
		return new SQLLengthFunction(arg);
	}
	| <ROUND> <OPENPARENTHESIS> arg = binaryOperation() <CLOSEPARENTHESIS>
	{
		return new SQLRoundFunction(arg);
	}
	| <DAYOFMONTH> <OPENPARENTHESIS> arg = binaryOperation() <CLOSEPARENTHESIS>
	{
		return new SQLDayOfMonthFunction(arg);
	}
	| <MONTH> <OPENPARENTHESIS> arg = binaryOperation() <CLOSEPARENTHESIS>
	{
		return new SQLMonthFunction(arg);
	}
	| <YEAR> <OPENPARENTHESIS> arg = binaryOperation() <CLOSEPARENTHESIS>
	{
		return new SQLYearFunction(arg);
	}
	| <HOUROFDAY> <OPENPARENTHESIS> arg = binaryOperation() <CLOSEPARENTHESIS>
	{
		return new SQLHourOfDayFunction(arg);
	}
	| <MINUTE> <OPENPARENTHESIS> arg = binaryOperation() <CLOSEPARENTHESIS>
	{
		return new SQLMinuteFunction(arg);
	}
	| <SECOND> <OPENPARENTHESIS> arg = binaryOperation() <CLOSEPARENTHESIS>
	{
		return new SQLSecondFunction(arg);
	}
	| <NULLIF> <OPENPARENTHESIS> arg = binaryOperation() <COMMA>
		arg2 = binaryOperation() <CLOSEPARENTHESIS>
	{
		return new SQLNullIfFunction(arg, arg2);
	}
	| <COUNT> <OPENPARENTHESIS>{isDistinct = false;}
		(<DISTINCT>{isDistinct = true;})?
		arg = countOperation() <CLOSEPARENTHESIS>
	{
		return new SQLCountFunction(isDistinct, arg);
	}
	| <MAX> <OPENPARENTHESIS>{isDistinct = false;}
		(<DISTINCT>{isDistinct = true;})?
		arg = binaryOperation() <CLOSEPARENTHESIS>
	{
		return new SQLMaxFunction(isDistinct, arg);
	}
	| <MIN> <OPENPARENTHESIS>{isDistinct = false;}
		(<DISTINCT>{isDistinct = true;})?
		arg = binaryOperation() <CLOSEPARENTHESIS>
	{
		return new SQLMinFunction(isDistinct, arg);
	}
	| <SUM> <OPENPARENTHESIS>{isDistinct = false;}
		(<DISTINCT>{isDistinct = true;})?
		arg = binaryOperation() <CLOSEPARENTHESIS>
	{
		return new SQLSumFunction(isDistinct, arg);
	}
	| <AVG> <OPENPARENTHESIS>{isDistinct = false;}
		(<DISTINCT>{isDistinct = true;})?
		arg = binaryOperation() <CLOSEPARENTHESIS>
	{
		return new SQLAvgFunction(isDistinct, arg);
	}
	| arg = columnName()
	{
		return arg;
	}
	| arg = numericConstant()
	{
		return arg;
	}
	| arg = stringConstant()
	{
		return arg;
	}
	| <NULL>
	{
		return new NullConstant();
	}
	| <CURRENT_DATE>
	{
		return new CurrentDateConstant(this);
	}
	| <CURRENT_TIME>
	{
		return new CurrentTimeConstant(this);
	}
	| <PLACEHOLDER>
	{
		return new Placeholder();
	}
>>>>>>> 81e48a15
}
Expression columnName():
{
    Token t;
}
{
<<<<<<< HEAD
    (t=<NAME>|t=<DAYOFMONTH>|t=<MONTH>|t=<YEAR>|t=<HOUROFDAY>|t=<MINUTE>|t=<SECOND>|t=<LOWER>|t=<ROUND>|t=<UPPER>|t=<LENGTH>|t=<NULLIF>|t=<AVG>|t=<COUNT>|t=<MAX>|t=<MIN>|t=<SUM>)
    {
        return new ColumnName(StringConverter.removeQuotes(t.image));
    }
=======
	(t=<NAME>|t=<DAYOFMONTH>|t=<MONTH>|t=<YEAR>|t=<HOUROFDAY>|t=<MINUTE>|t=<SECOND>|t=<LOWER>|t=<ROUND>|t=<UPPER>|t=<TRIM>|t=<LENGTH>|t=<NULLIF>|t=<AVG>|t=<COUNT>|t=<MAX>|t=<MIN>|t=<SUM>)
	{
		return new ColumnName(StringConverter.removeQuotes(t.image));
	}
>>>>>>> 81e48a15
}
Expression numericConstant():
{
    Token t;
    String sign, digits;
    boolean isLong;
}
{
    {sign="";}
    (t=<MINUS>{sign=t.image;})?
    (t = <UNSIGNEDNUMBER>|t = <UNSIGNEDINT>)
    {
        Number value = null;
        digits = sign+t.image;
        isLong = false;
        if (digits.toUpperCase().endsWith("L"))
        {
            digits = digits.substring(0, digits.length() - 1);
            isLong = true;
        }
        try
        {
            value = new Long(digits);
            if (isLong == false && value.longValue() >= Integer.MIN_VALUE && value.longValue() <= Integer.MAX_VALUE)
                value = Integer.valueOf(value.intValue());
        }
        catch (NumberFormatException e)
        {
            value = new Double(digits);
        }
        return new NumericConstant(value);
    }
}
Expression stringConstant():
{
    String left, right;
}
{
    left = stringConstantAtom()(right = stringConstantAtom()
    {
        left = left+"'"+right;
    }
    )*
    {
        return new StringConstant(left);
    }
}
String stringConstantAtom():
{
    Token t;
}
{
    t = <STRING>
    {
        return t.image.substring(1, t.image.length()-1);
    }
}
Expression columnAlias():
{
    Token t;
}
{
<<<<<<< HEAD
    (t=<NAME>|t=<DAYOFMONTH>|t=<MONTH>|t=<YEAR>|t=<HOUROFDAY>|t=<MINUTE>|t=<SECOND>|t=<LOWER>|t=<ROUND>|t=<UPPER>|t=<LENGTH>|t=<NULLIF>|t=<AVG>|t=<COUNT>|t=<MAX>|t=<MIN>|t=<SUM>)
    {
        return new ColumnName(StringConverter.removeQuotes(t.image));
    }
=======
	(t=<NAME>|t=<DAYOFMONTH>|t=<MONTH>|t=<YEAR>|t=<HOUROFDAY>|t=<MINUTE>|t=<SECOND>|t=<LOWER>|t=<ROUND>|t=<UPPER>|t=<TRIM>|t=<LENGTH>|t=<NULLIF>|t=<AVG>|t=<COUNT>|t=<MAX>|t=<MIN>|t=<SUM>)
	{
		return new ColumnName(StringConverter.removeQuotes(t.image));
	}
>>>>>>> 81e48a15
}<|MERGE_RESOLUTION|>--- conflicted
+++ resolved
@@ -279,15 +279,11 @@
 }
 TOKEN:
 {
-<<<<<<< HEAD
+	<TRIM:"TRIM">
+}
+TOKEN:
+{
     <LENGTH:"LENGTH">
-=======
-	<TRIM:"TRIM">
-}
-TOKEN:
-{
-	<LENGTH:"LENGTH">
->>>>>>> 81e48a15
 }
 TOKEN:
 {
@@ -730,7 +726,6 @@
 }
 Expression simpleExpression():
 {
-<<<<<<< HEAD
     Expression arg;
     Expression arg2;
     boolean isDistinct;
@@ -748,236 +743,115 @@
     {
         return new SQLLowerFunction(arg);
     }
-    | <LENGTH> <OPENPARENTHESIS> arg = binaryOperation() <CLOSEPARENTHESIS>
-    {
-        return new SQLLengthFunction(arg);
-    }
-    | <ROUND> <OPENPARENTHESIS> arg = binaryOperation() <CLOSEPARENTHESIS>
-    {
-        return new SQLRoundFunction(arg);
-    }
-    | <DAYOFMONTH> <OPENPARENTHESIS> arg = binaryOperation() <CLOSEPARENTHESIS>
-    {
-        return new SQLDayOfMonthFunction(arg);
-    }
-    | <MONTH> <OPENPARENTHESIS> arg = binaryOperation() <CLOSEPARENTHESIS>
-    {
-        return new SQLMonthFunction(arg);
-    }
-    | <YEAR> <OPENPARENTHESIS> arg = binaryOperation() <CLOSEPARENTHESIS>
-    {
-        return new SQLYearFunction(arg);
-    }
-    | <HOUROFDAY> <OPENPARENTHESIS> arg = binaryOperation() <CLOSEPARENTHESIS>
-    {
-        return new SQLHourOfDayFunction(arg);
-    }
-    | <MINUTE> <OPENPARENTHESIS> arg = binaryOperation() <CLOSEPARENTHESIS>
-    {
-        return new SQLMinuteFunction(arg);
-    }
-    | <SECOND> <OPENPARENTHESIS> arg = binaryOperation() <CLOSEPARENTHESIS>
-    {
-        return new SQLSecondFunction(arg);
-    }
-    | <NULLIF> <OPENPARENTHESIS> arg = binaryOperation() <COMMA>
-        arg2 = binaryOperation() <CLOSEPARENTHESIS>
-    {
-        return new SQLNullIfFunction(arg, arg2);
-    }
-    | <COUNT> <OPENPARENTHESIS>{isDistinct = false;}
-        (<DISTINCT>{isDistinct = true;})?
-        arg = countOperation() <CLOSEPARENTHESIS>
-    {
-        return new SQLCountFunction(isDistinct, arg);
-    }
-    | <MAX> <OPENPARENTHESIS>{isDistinct = false;}
-        (<DISTINCT>{isDistinct = true;})?
-        arg = binaryOperation() <CLOSEPARENTHESIS>
-    {
-        return new SQLMaxFunction(isDistinct, arg);
-    }
-    | <MIN> <OPENPARENTHESIS>{isDistinct = false;}
-        (<DISTINCT>{isDistinct = true;})?
-        arg = binaryOperation() <CLOSEPARENTHESIS>
-    {
-        return new SQLMinFunction(isDistinct, arg);
-    }
-    | <SUM> <OPENPARENTHESIS>{isDistinct = false;}
-        (<DISTINCT>{isDistinct = true;})?
-        arg = binaryOperation() <CLOSEPARENTHESIS>
-    {
-        return new SQLSumFunction(isDistinct, arg);
-    }
-    | <AVG> <OPENPARENTHESIS>{isDistinct = false;}
-        (<DISTINCT>{isDistinct = true;})?
-        arg = binaryOperation() <CLOSEPARENTHESIS>
-    {
-        return new SQLAvgFunction(isDistinct, arg);
-    }
-    | arg = columnName()
-    {
-        return arg;
-    }
-    | arg = numericConstant()
-    {
-        return arg;
-    }
-    | arg = stringConstant()
-    {
-        return arg;
-    }
-    | <NULL>
-    {
-        return new NullConstant();
-    }
-    | <CURRENT_DATE>
-    {
-        return new CurrentDateConstant(this);
-    }
-    | <CURRENT_TIME>
-    {
-        return new CurrentTimeConstant(this);
-    }
-    | <PLACEHOLDER>
-    {
-        return new Placeholder();
-    }
-=======
-	Expression arg;
-	Expression arg2;
-	boolean isDistinct;
-}
-{
-	<OPENPARENTHESIS> arg = binaryOperation() <CLOSEPARENTHESIS>
-	{
-		return arg;
-	}
-	| <UPPER> <OPENPARENTHESIS> arg = binaryOperation() <CLOSEPARENTHESIS>
-	{
-		return new SQLUpperFunction(arg);
-	}
-	| <LOWER> <OPENPARENTHESIS> arg = binaryOperation() <CLOSEPARENTHESIS>
-	{
-		return new SQLLowerFunction(arg);
-	}
 	| <TRIM> <OPENPARENTHESIS> arg = binaryOperation() <CLOSEPARENTHESIS>
 	{
 		return new SQLTrimFunction(arg);
 	}
-	| <LENGTH> <OPENPARENTHESIS> arg = binaryOperation() <CLOSEPARENTHESIS>
-	{
-		return new SQLLengthFunction(arg);
-	}
-	| <ROUND> <OPENPARENTHESIS> arg = binaryOperation() <CLOSEPARENTHESIS>
-	{
-		return new SQLRoundFunction(arg);
-	}
-	| <DAYOFMONTH> <OPENPARENTHESIS> arg = binaryOperation() <CLOSEPARENTHESIS>
-	{
-		return new SQLDayOfMonthFunction(arg);
-	}
-	| <MONTH> <OPENPARENTHESIS> arg = binaryOperation() <CLOSEPARENTHESIS>
-	{
-		return new SQLMonthFunction(arg);
-	}
-	| <YEAR> <OPENPARENTHESIS> arg = binaryOperation() <CLOSEPARENTHESIS>
-	{
-		return new SQLYearFunction(arg);
-	}
-	| <HOUROFDAY> <OPENPARENTHESIS> arg = binaryOperation() <CLOSEPARENTHESIS>
-	{
-		return new SQLHourOfDayFunction(arg);
-	}
-	| <MINUTE> <OPENPARENTHESIS> arg = binaryOperation() <CLOSEPARENTHESIS>
-	{
-		return new SQLMinuteFunction(arg);
-	}
-	| <SECOND> <OPENPARENTHESIS> arg = binaryOperation() <CLOSEPARENTHESIS>
-	{
-		return new SQLSecondFunction(arg);
-	}
-	| <NULLIF> <OPENPARENTHESIS> arg = binaryOperation() <COMMA>
-		arg2 = binaryOperation() <CLOSEPARENTHESIS>
-	{
-		return new SQLNullIfFunction(arg, arg2);
-	}
-	| <COUNT> <OPENPARENTHESIS>{isDistinct = false;}
-		(<DISTINCT>{isDistinct = true;})?
-		arg = countOperation() <CLOSEPARENTHESIS>
-	{
-		return new SQLCountFunction(isDistinct, arg);
-	}
-	| <MAX> <OPENPARENTHESIS>{isDistinct = false;}
-		(<DISTINCT>{isDistinct = true;})?
-		arg = binaryOperation() <CLOSEPARENTHESIS>
-	{
-		return new SQLMaxFunction(isDistinct, arg);
-	}
-	| <MIN> <OPENPARENTHESIS>{isDistinct = false;}
-		(<DISTINCT>{isDistinct = true;})?
-		arg = binaryOperation() <CLOSEPARENTHESIS>
-	{
-		return new SQLMinFunction(isDistinct, arg);
-	}
-	| <SUM> <OPENPARENTHESIS>{isDistinct = false;}
-		(<DISTINCT>{isDistinct = true;})?
-		arg = binaryOperation() <CLOSEPARENTHESIS>
-	{
-		return new SQLSumFunction(isDistinct, arg);
-	}
-	| <AVG> <OPENPARENTHESIS>{isDistinct = false;}
-		(<DISTINCT>{isDistinct = true;})?
-		arg = binaryOperation() <CLOSEPARENTHESIS>
-	{
-		return new SQLAvgFunction(isDistinct, arg);
-	}
-	| arg = columnName()
-	{
-		return arg;
-	}
-	| arg = numericConstant()
-	{
-		return arg;
-	}
-	| arg = stringConstant()
-	{
-		return arg;
-	}
-	| <NULL>
-	{
-		return new NullConstant();
-	}
-	| <CURRENT_DATE>
-	{
-		return new CurrentDateConstant(this);
-	}
-	| <CURRENT_TIME>
-	{
-		return new CurrentTimeConstant(this);
-	}
-	| <PLACEHOLDER>
-	{
-		return new Placeholder();
-	}
->>>>>>> 81e48a15
+    | <LENGTH> <OPENPARENTHESIS> arg = binaryOperation() <CLOSEPARENTHESIS>
+    {
+        return new SQLLengthFunction(arg);
+    }
+    | <ROUND> <OPENPARENTHESIS> arg = binaryOperation() <CLOSEPARENTHESIS>
+    {
+        return new SQLRoundFunction(arg);
+    }
+    | <DAYOFMONTH> <OPENPARENTHESIS> arg = binaryOperation() <CLOSEPARENTHESIS>
+    {
+        return new SQLDayOfMonthFunction(arg);
+    }
+    | <MONTH> <OPENPARENTHESIS> arg = binaryOperation() <CLOSEPARENTHESIS>
+    {
+        return new SQLMonthFunction(arg);
+    }
+    | <YEAR> <OPENPARENTHESIS> arg = binaryOperation() <CLOSEPARENTHESIS>
+    {
+        return new SQLYearFunction(arg);
+    }
+    | <HOUROFDAY> <OPENPARENTHESIS> arg = binaryOperation() <CLOSEPARENTHESIS>
+    {
+        return new SQLHourOfDayFunction(arg);
+    }
+    | <MINUTE> <OPENPARENTHESIS> arg = binaryOperation() <CLOSEPARENTHESIS>
+    {
+        return new SQLMinuteFunction(arg);
+    }
+    | <SECOND> <OPENPARENTHESIS> arg = binaryOperation() <CLOSEPARENTHESIS>
+    {
+        return new SQLSecondFunction(arg);
+    }
+    | <NULLIF> <OPENPARENTHESIS> arg = binaryOperation() <COMMA>
+        arg2 = binaryOperation() <CLOSEPARENTHESIS>
+    {
+        return new SQLNullIfFunction(arg, arg2);
+    }
+    | <COUNT> <OPENPARENTHESIS>{isDistinct = false;}
+        (<DISTINCT>{isDistinct = true;})?
+        arg = countOperation() <CLOSEPARENTHESIS>
+    {
+        return new SQLCountFunction(isDistinct, arg);
+    }
+    | <MAX> <OPENPARENTHESIS>{isDistinct = false;}
+        (<DISTINCT>{isDistinct = true;})?
+        arg = binaryOperation() <CLOSEPARENTHESIS>
+    {
+        return new SQLMaxFunction(isDistinct, arg);
+    }
+    | <MIN> <OPENPARENTHESIS>{isDistinct = false;}
+        (<DISTINCT>{isDistinct = true;})?
+        arg = binaryOperation() <CLOSEPARENTHESIS>
+    {
+        return new SQLMinFunction(isDistinct, arg);
+    }
+    | <SUM> <OPENPARENTHESIS>{isDistinct = false;}
+        (<DISTINCT>{isDistinct = true;})?
+        arg = binaryOperation() <CLOSEPARENTHESIS>
+    {
+        return new SQLSumFunction(isDistinct, arg);
+    }
+    | <AVG> <OPENPARENTHESIS>{isDistinct = false;}
+        (<DISTINCT>{isDistinct = true;})?
+        arg = binaryOperation() <CLOSEPARENTHESIS>
+    {
+        return new SQLAvgFunction(isDistinct, arg);
+    }
+    | arg = columnName()
+    {
+        return arg;
+    }
+    | arg = numericConstant()
+    {
+        return arg;
+    }
+    | arg = stringConstant()
+    {
+        return arg;
+    }
+    | <NULL>
+    {
+        return new NullConstant();
+    }
+    | <CURRENT_DATE>
+    {
+        return new CurrentDateConstant(this);
+    }
+    | <CURRENT_TIME>
+    {
+        return new CurrentTimeConstant(this);
+    }
+    | <PLACEHOLDER>
+    {
+        return new Placeholder();
+    }
 }
 Expression columnName():
 {
     Token t;
 }
 {
-<<<<<<< HEAD
-    (t=<NAME>|t=<DAYOFMONTH>|t=<MONTH>|t=<YEAR>|t=<HOUROFDAY>|t=<MINUTE>|t=<SECOND>|t=<LOWER>|t=<ROUND>|t=<UPPER>|t=<LENGTH>|t=<NULLIF>|t=<AVG>|t=<COUNT>|t=<MAX>|t=<MIN>|t=<SUM>)
+	(t=<NAME>|t=<DAYOFMONTH>|t=<MONTH>|t=<YEAR>|t=<HOUROFDAY>|t=<MINUTE>|t=<SECOND>|t=<LOWER>|t=<ROUND>|t=<UPPER>|t=<TRIM>|t=<LENGTH>|t=<NULLIF>|t=<AVG>|t=<COUNT>|t=<MAX>|t=<MIN>|t=<SUM>)
     {
         return new ColumnName(StringConverter.removeQuotes(t.image));
     }
-=======
-	(t=<NAME>|t=<DAYOFMONTH>|t=<MONTH>|t=<YEAR>|t=<HOUROFDAY>|t=<MINUTE>|t=<SECOND>|t=<LOWER>|t=<ROUND>|t=<UPPER>|t=<TRIM>|t=<LENGTH>|t=<NULLIF>|t=<AVG>|t=<COUNT>|t=<MAX>|t=<MIN>|t=<SUM>)
-	{
-		return new ColumnName(StringConverter.removeQuotes(t.image));
-	}
->>>>>>> 81e48a15
 }
 Expression numericConstant():
 {
@@ -1040,15 +914,8 @@
     Token t;
 }
 {
-<<<<<<< HEAD
-    (t=<NAME>|t=<DAYOFMONTH>|t=<MONTH>|t=<YEAR>|t=<HOUROFDAY>|t=<MINUTE>|t=<SECOND>|t=<LOWER>|t=<ROUND>|t=<UPPER>|t=<LENGTH>|t=<NULLIF>|t=<AVG>|t=<COUNT>|t=<MAX>|t=<MIN>|t=<SUM>)
+	(t=<NAME>|t=<DAYOFMONTH>|t=<MONTH>|t=<YEAR>|t=<HOUROFDAY>|t=<MINUTE>|t=<SECOND>|t=<LOWER>|t=<ROUND>|t=<UPPER>|t=<TRIM>|t=<LENGTH>|t=<NULLIF>|t=<AVG>|t=<COUNT>|t=<MAX>|t=<MIN>|t=<SUM>)
     {
         return new ColumnName(StringConverter.removeQuotes(t.image));
     }
-=======
-	(t=<NAME>|t=<DAYOFMONTH>|t=<MONTH>|t=<YEAR>|t=<HOUROFDAY>|t=<MINUTE>|t=<SECOND>|t=<LOWER>|t=<ROUND>|t=<UPPER>|t=<TRIM>|t=<LENGTH>|t=<NULLIF>|t=<AVG>|t=<COUNT>|t=<MAX>|t=<MIN>|t=<SUM>)
-	{
-		return new ColumnName(StringConverter.removeQuotes(t.image));
-	}
->>>>>>> 81e48a15
 }