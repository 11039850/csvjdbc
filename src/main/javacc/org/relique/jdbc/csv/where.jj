/**
 *  CsvJdbc - a JDBC driver for CSV files
 *  Copyright (C) 2008  Mario Frasca
 *
 *  This library is free software; you can redistribute it and/or
 *  modify it under the terms of the GNU Lesser General Public
 *  License as published by the Free Software Foundation; either
 *  version 2.1 of the License, or (at your option) any later version.
 *
 *  This library is distributed in the hope that it will be useful,
 *  but WITHOUT ANY WARRANTY; without even the implied warranty of
 *  MERCHANTABILITY or FITNESS FOR A PARTICULAR PURPOSE.  See the GNU
 *  Lesser General Public License for more details.
 *
 *  You should have received a copy of the GNU Lesser General Public
 *  License along with this library; if not, write to the Free Software
 *  Foundation, Inc., 59 Temple Place, Suite 330, Boston, MA  02111-1307  USA
 */
options
{
    STATIC = false;
    LOOKAHEAD = 3;
    FORCE_LA_CHECK = true;
    IGNORE_CASE = true;
    //JDK_VERSION = "1.5";
    UNICODE_INPUT = true;
}
PARSER_BEGIN(ExpressionParser)
package org.relique.jdbc.csv;

import java.sql.Date;
import java.sql.SQLException;
import java.sql.Time;
import java.sql.Timestamp;
import java.math.BigInteger;
import java.math.BigDecimal;
import java.math.MathContext;
import java.util.Calendar;
import java.util.Map;
import java.util.HashMap;
import java.util.HashSet;
import java.util.List;
import java.util.LinkedList;

public class ExpressionParser
{
	private ParsedExpression content;
	private Date currentDate;
	private Time currentTime;

    public void parseLogicalExpression()throws ParseException
    {
        content = logicalExpression();
    }
    public void parseGroupByEntry()throws ParseException
    {
        content = groupByEntry();
    }
    public void parseOrderByEntry()throws ParseException
    {
        content = orderByEntry();
    }
    public void parseQueryEnvEntry()throws ParseException
    {
        content = queryEnvEntry();
    }
    public ParsedStatement parseSingleStatement()throws ParseException
    {
        /* Reset prepared statement place-holder counter */
        Placeholder.nextIndex = 1;
        ParsedStatement parsedStatement = singleStatement();
        return parsedStatement;
    }
    public List<ParsedStatement> parseMultipleStatements()throws ParseException
    {
        /* Reset prepared statement place-holder counter */
        Placeholder.nextIndex = 1;
        List<ParsedStatement> statements = multipleStatements();
        return statements;
    }
	public Object eval(Map<String, Object> env) throws SQLException
    {
        return content.eval(env);
    }
    public String toString()
    {
        return ""+content;
    }
    public Date getCurrentDate()
    {
        if (currentDate == null)
        {
            long l = System.currentTimeMillis();
            currentDate = new Date(l);
            currentTime = new Time(l);
            /* Remove any time component from the date */
            currentDate = Date.valueOf(currentDate.toString());
        }
        return currentDate;
    }
    public Time getCurrentTime()
    {
        if (currentTime == null)
        {
            long l = System.currentTimeMillis();
            currentDate = new Date(l);
            currentTime = new Time(l);
            /* Remove any time component from the date */
            currentDate = Date.valueOf(currentDate.toString());
        }
        return currentTime;
    }
}
PARSER_END(ExpressionParser)
SKIP:
{
    " "
    | "\t"
    | "\r"
    | "\n"
}
SKIP:
{
	<"/*">: IN_C_COMMENT
}
<IN_C_COMMENT> SKIP:
{
	<"*/">: DEFAULT
	| <~[]>
}
SPECIAL_TOKEN:
{
    /*
     * Skip "--" single-line comments in SQL statement.  A space is required
     * after "--" so that expression "i--1" is not interpreted as a comment.
     */
    <SINGLELINECOMMENT: "--"([" ", "\t"])+ (~["\r", "\n"])* ("\n"|"\r"|"\r\n")?
        | "--"("\n"|"\r"|"\r\n")>
}
TOKEN:
{
    <SELECT:"SELECT">
}
TOKEN:
{
    <DISTINCT:"DISTINCT">
}
TOKEN:
{
    <COMMA:",">
}
TOKEN:
{
    <#DOT:".">
}
TOKEN:
{
    <UNSIGNEDINT:<DIGITS>>
}
TOKEN:
{
    <UNSIGNEDNUMBER:<DIGITS> (<EXPONENT>)?
        | <DIGITS><DOT><DIGITS> (<EXPONENT>)?
        | <DOT><DIGITS> (<EXPONENT>)?
        | <DIGITS><DOT> (<EXPONENT>)?
        | <DIGITS><TYPESUFFIX> >
}
TOKEN:
{
    <#DIGITS:(["0"-"9"])+>
}
TOKEN:
{
    <#EXPONENT: ["e","E"] (["+","-"])? <DIGITS>>
}
TOKEN:
{
    <#TYPESUFFIX:"L">
}
TOKEN:
{
    <NULL:"NULL">
}
TOKEN:
{
    <CURRENT_DATE:"CURRENT_DATE">
}
TOKEN:
{
    <CURRENT_TIME:"CURRENT_TIME">
}
TOKEN:
{
    <AND:"AND">
}
TOKEN:
{
    <OR:"OR">
}
TOKEN:
{
    <NOT:"NOT">
}
TOKEN:
{
    <IS:"IS">
}
TOKEN:
{
    <AS:"AS">
}
TOKEN:
{
    <LIKE:"LIKE">
}
TOKEN:
{
	<ESCAPE:"ESCAPE">
}
TOKEN:
{
    <BETWEEN:"BETWEEN">
}
TOKEN:
{
    <IN:"IN">
}
TOKEN:
{
    <PLACEHOLDER:"?">
}
TOKEN:
{
    <ASC:"ASC">
}
TOKEN:
{
    <DESC:"DESC">
}
TOKEN:
{
    <DAYOFMONTH:"DAYOFMONTH">
}
TOKEN:
{
    <MONTH:"MONTH">
}
TOKEN:
{
    <YEAR:"YEAR">
}
TOKEN:
{
    <HOUROFDAY:"HOUROFDAY">
}
TOKEN:
{
    <MINUTE:"MINUTE">
}
TOKEN:
{
    <SECOND:"SECOND">
}
TOKEN:
{
    <LOWER:"LOWER">
}
TOKEN:
{
    <ROUND:"ROUND">
}
TOKEN:
{
    <UPPER:"UPPER">
}
TOKEN:
{
	<TRIM:"TRIM">
}
TOKEN:
{
	<LTRIM:"LTRIM">
}
TOKEN:
{
	<RTRIM:"RTRIM">
}
TOKEN:
{
	<SUBSTRING:"SUBSTRING">
}
TOKEN:
{
    <LENGTH:"LENGTH">
}
TOKEN:
{
    <NULLIF:"NULLIF">
}
TOKEN:
{
	<COALESCE:"COALESCE">
}
TOKEN:
{
    <COUNT:"COUNT">
}
TOKEN:
{
    <MAX:"MAX">
}
TOKEN:
{
    <MIN:"MIN">
}
TOKEN:
{
    <SUM:"SUM">
}
TOKEN:
{
    <AVG:"AVG">
}
TOKEN:
{
    /*
     * Change to IN_TABLE state after parsing "FROM" keyword.
     */
    <FROM:"FROM"> : IN_TABLE
}
TOKEN:
{
	<LEFT:"LEFT">
}
TOKEN:
{
	<RIGHT:"RIGHT">
}
TOKEN:
{
	<FULL:"FULL">
}
TOKEN:
{
	<INNER:"INNER">
}
TOKEN:
{
	<OUTER:"OUTER">
}
TOKEN:
{
	<JOIN:"JOIN">
}
TOKEN:
{
	<ON:"ON">
}
TOKEN:
{
	<CROSS:"CROSS">
}
TOKEN:
{
    <WHERE:"WHERE">
}
TOKEN:
{
    <GROUP:"GROUP">
}
TOKEN:
{
    <ORDER:"ORDER">
}
TOKEN:
{
    <BY:"BY">
}
TOKEN:
{
    <HAVING:"HAVING">
}
TOKEN:
{
    <LIMIT:"LIMIT">
}
TOKEN:
{
    <OFFSET:"OFFSET">
}
TOKEN:
{
    /*
     * Allow double quoted names and double quoted "tableName"."columnName"
     * or "tableName".columnName
     */
    <NAME:(["0"-"9", "A"-"Z", "a"-"z", "_", "."])+
        | "\""(~["\""])*"\"" (<DOT> "\""(~["\""])*"\"")?
        | "\""(~["\""])*"\"" (<DOT> (["0"-"9", "A"-"Z", "a"-"z", "_", "."])+)? >
}
TOKEN:
{
    <STRING:"'"(~["'"])*"'">
}
TOKEN:
{
	<GREATERTHAN:">">
}
TOKEN:
{
	<LESSTHAN:"<">
}
TOKEN:
{
	<GREATERTHANEQUALS:">=">
}
TOKEN:
{
	<LESSTHANEQUALS:"<=">
}
TOKEN:
{
	<NOTEQUALS:("<>" | "!=")>
}
TOKEN:
{
	<EQUALS:"=">
}
TOKEN:
{
    <ASTERISK:"*">
}
TOKEN:
{
    <NAMEASTERISK:<NAME>".*">
}
TOKEN:
{
    <MINUS:"-">
}
TOKEN:
{
    <PLUS:"+">
}
TOKEN:
{
    <DIVIDE:"/">
}
TOKEN:
{
    <MODULO:"%">
}
TOKEN:
{
	<CONCAT:"||">
}
TOKEN:
{
    <OPENPARENTHESIS:"(">
}
TOKEN:
{
    <CLOSEPARENTHESIS:")">
}
TOKEN:
{
    <SEMICOLON:";">
}
<IN_TABLE> SKIP:
{
    " "
    | "\t"
    | "\r"
    | "\n"
}
/*
 * Tablename is a sequence of non-whitespace or double-quoted
 * string when in IN_TABLE state.
 * Switch back to DEFAULT state after parsing table name.
 *
 * Do not allow ")" in tablename so subqueries like "(SELECT x FROM t)" are
 * accepted.
 */
<IN_TABLE> TOKEN:
{
	<TABLENAME:(~[" ", "\t", "\r", "\n", ";", ",", ")"])+> : DEFAULT
}
<IN_TABLE> TOKEN:
{
    <QUOTEDTABLENAME:"\""(~["\""])+"\""> : DEFAULT
}
/*
 * See http://www.engr.mun.ca/~theo/JavaCC-FAQ/javacc-faq-moz.htm
 * 3.19  How do I throw a ParseException instead of a TokenMgrError?
 */
<*> TOKEN:
{
    <UNEXPECTED_CHAR: ~[]>
}
ParsedExpression logicalExpression():
{
	Expression left;
}
{
    left = logicalOrExpression()
    {
        return new ParsedExpression(left);
    }
}
ParsedTable firstTableEntry():
{
	String tableName;
	String tableAlias = null;
	Token t;
}
{
	(t=<QUOTEDTABLENAME>|t=<TABLENAME>){tableName = StringConverter.removeQuotes(t.image);}((<AS>)?t=<NAME>{tableAlias = StringConverter.removeQuotes(t.image).toUpperCase();})?
	{
		return new ParsedTable(tableName, tableAlias);
	}
}
LogicalExpression onEntry():
{
	Expression left, right;
	String op;
	Token t;
}
{
	/*
	 * A JOIN B ON A.ID = B.ID must have an equality comparison.
	 */
	left = binaryOperation()t=<EQUALS>{op = t.image;}right = binaryOperation()
	{
		return new RelopExpression(op, left, right);
	}
}
ParsedTable joinedTableEntry():
{
	String tableName;
	String tableAlias = null;
	LogicalExpression joinClause;
	Token t;
}
{
	(<COMMA>|(<CROSS><JOIN>))t=<NAME>{tableName = StringConverter.removeQuotes(t.image);}((<AS>)?t=<NAME>{tableAlias = StringConverter.removeQuotes(t.image).toUpperCase();})?
	{
		return new ParsedTable(JoinType.CROSS, null, tableName, tableAlias);
	}
	| (<INNER>)?<JOIN>t=<NAME>{tableName = StringConverter.removeQuotes(t.image);}((<AS>)?t=<NAME>{tableAlias = StringConverter.removeQuotes(t.image).toUpperCase();})?<ON>joinClause = onEntry()
	{
		return new ParsedTable(JoinType.INNER, joinClause, tableName, tableAlias);
	}
	| <LEFT>(<OUTER>)?<JOIN>t=<NAME>{tableName = StringConverter.removeQuotes(t.image);}((<AS>)?t=<NAME>{tableAlias = StringConverter.removeQuotes(t.image).toUpperCase();})?<ON>joinClause = onEntry()
	{
		return new ParsedTable(JoinType.LEFT_OUTER, joinClause, tableName, tableAlias);
	}
	| <RIGHT>(<OUTER>)?<JOIN>t=<NAME>{tableName = StringConverter.removeQuotes(t.image);}((<AS>)?t=<NAME>{tableAlias = StringConverter.removeQuotes(t.image).toUpperCase();})?<ON>joinClause = onEntry()
	{
		return new ParsedTable(JoinType.RIGHT_OUTER, joinClause, tableName, tableAlias);
	}
	| <FULL>(<OUTER>)?<JOIN>t=<NAME>{tableName = StringConverter.removeQuotes(t.image);}((<AS>)?t=<NAME>{tableAlias = StringConverter.removeQuotes(t.image).toUpperCase();})?<ON>joinClause = onEntry()
	{
		return new ParsedTable(JoinType.FULL_OUTER, joinClause, tableName, tableAlias);
	}
}
ParsedExpression groupByEntry():
{
  Expression left;
}
{
    left = binaryOperation()
    {
        return new ParsedExpression(left);
    }
}
ParsedExpression orderByEntry():
{
    Expression left;
	String order = "ASC";
    Token t;
}
{
    left = binaryOperation()(t=<ASC>{order=t.image;}|t=<DESC>{order=t.image;})?
    {
        return new ParsedExpression(new OrderByEntry(left, order));
    }
}
List<ParsedStatement> multipleStatements():
{
	List<ParsedStatement> statements = new LinkedList<ParsedStatement>();
    ParsedStatement parsedStatement;
}
{
    parsedStatement = selectStatement(){statements.add(parsedStatement);}
    (<SEMICOLON>(parsedStatement = selectStatement(){statements.add(parsedStatement);})?)*<EOF>
    {
        return statements;
    }
}
ParsedStatement singleStatement():
{
    ParsedStatement parsedStatement;
}
{
    parsedStatement = selectStatement()(<SEMICOLON>)?<EOF>
    {
        return parsedStatement;
    }
}
ParsedStatement selectStatement():
{
	List<ParsedExpression> result = new LinkedList<ParsedExpression>();
    ParsedExpression expr;
	boolean isDistinct = false;
	ParsedTable tableEntry;
	ParsedTable joinedTableEntry;
	List<ParsedTable> tableEntries = new LinkedList<ParsedTable>();
	ParsedExpression whereClause = null;
	ParsedExpression entry;
	List<ParsedExpression> groupByEntries = new LinkedList<ParsedExpression>();
	ParsedExpression havingClause = null;
	List<ParsedExpression> orderByEntries = new LinkedList<ParsedExpression>();
	int limit = -1;
	int offset = 0;
    Token t;
}
{
    <SELECT>
    (<DISTINCT>{isDistinct = true;})?
    expr = queryEnvEntry(){result.add(expr);}(<COMMA>expr = queryEnvEntry(){result.add(expr);})*
    (
		<FROM>tableEntry = firstTableEntry(){tableEntries.add(tableEntry);}
		(joinedTableEntry = joinedTableEntry(){tableEntries.add(joinedTableEntry);})*
        (<WHERE>whereClause = logicalExpression())?
        (<GROUP><BY>entry = groupByEntry(){groupByEntries.add(entry);}(<COMMA>entry = groupByEntry(){groupByEntries.add(entry);})*(<HAVING>havingClause = logicalExpression())?)?
        (<ORDER><BY>entry = orderByEntry(){orderByEntries.add(entry);}(<COMMA>entry = orderByEntry(){orderByEntries.add(entry);})*)?
        (<LIMIT>t=<UNSIGNEDINT>{limit = Integer.parseInt(t.image);}(<OFFSET>t=<UNSIGNEDINT>{offset = Integer.parseInt(t.image);})?)?
    )?
    {
		return new ParsedStatement(result, isDistinct, tableEntries, whereClause, groupByEntries, havingClause, orderByEntries, limit, offset);
    }
}
ParsedExpression queryEnvEntry():
{
	Expression expression, result, asterisk;
	Expression alias = null;
    Token t;
}
{
    (expression = binaryOperation()((<AS>)?alias = columnAlias())?
    {
        if (alias != null)
            result = new QueryEnvEntry(((ColumnName)alias).columnName, expression);
        else if (expression instanceof ColumnName)
            result = new QueryEnvEntry(((ColumnName)expression).columnName, expression);
        else
            result = new QueryEnvEntry(expression.toString(), expression);
        return new ParsedExpression(result);
    }
    )
    | (t=<ASTERISK>|t=<NAMEASTERISK>)
    {
        asterisk = new AsteriskExpression(t.image);
        return new ParsedExpression(new QueryEnvEntry(t.image, asterisk));
    }
}
Expression logicalOrExpression():
{
	Expression left, right;
}
{
    left = logicalAndExpression()(<OR>right = logicalAndExpression()
    {
        left = new OrExpression(left, right);
    }
    )*
    {
        return left;
    }
}
Expression logicalAndExpression():
{
	Expression left, right;
}
{
	left = logicalUnaryExpression()(<AND>right = logicalUnaryExpression()
	{
        left = new AndExpression(left, right);
    }
    )*
    {
        return left;
    }
}
Expression logicalUnaryExpression():
{
	Expression arg;
}
{
    <NOT>arg = logicalUnaryExpression()
    {
        return new NotExpression(arg);
    }
    | arg = relationalExpression()
    {
        return arg;
    }
}
Expression relationalExpression():
{
	Expression arg1, arg2;
	Expression arg3 = null;
<<<<<<< HEAD
    LogicalExpression expr;
    String op;
    Token t;
=======
	LogicalExpression expr;
	String op;
>>>>>>> e8c69020
	boolean negate = false;
	List<Expression> inEntries = new LinkedList<Expression>();
}
{
    arg1 = binaryOperation()(op = relOp()arg2 = binaryOperation()
    {
		arg1 = new RelopExpression(op, arg1, arg2);
    }
    | (<NOT>{negate=true;})?(<BETWEEN>arg2 = binaryOperation()<AND>arg3 = binaryOperation()
    {
        expr = new BetweenExpression(arg1, arg2, arg3);
        if (negate)
            expr = new NotExpression(expr);
		arg1 = expr;
    }
	| <LIKE>arg2 = binaryOperation()(<ESCAPE>arg3 = binaryOperation())?
    {
		expr = new LikeExpression(arg1, arg2, arg3);
        if (negate)
            expr = new NotExpression(expr);
		arg1 = expr;
    }
    | <IN><OPENPARENTHESIS>arg2 = binaryOperation(){inEntries.add(arg2);}(<COMMA>arg2 = binaryOperation(){inEntries.add(arg2);})*<CLOSEPARENTHESIS>
    {
        expr = new InExpression(arg1, inEntries);
        if (negate)
            expr = new NotExpression(expr);
		arg1 = expr;
    }
    )
    | <IS>(<NOT>{negate=true;})?<NULL>
    {
        expr = new IsNullExpression(arg1);
        if (negate)
            expr = new NotExpression(expr);
		arg1 = expr;
    }
	)?
	{
		return arg1;
	}
}
String relOp():
{
    Token t;
}
{
	(t=<GREATERTHAN>|t=<LESSTHAN>|t=<GREATERTHANEQUALS>|t=<LESSTHANEQUALS>|t=<NOTEQUALS>|t=<EQUALS>)
    {
        return new String(t.image);
    }
}
String binAddOp():
{
    Token t;
}
{
	(t = <PLUS>|t=<MINUS>|t=<CONCAT>)
    {
		return t.image;
    }
}
String binMultiplyOp():
{
    Token t;
}
{
    (t = <ASTERISK>|t=<DIVIDE>|t=<MODULO>)
    {
		return t.image;
    }
}
Expression countOperation():
{
    Expression arg;
    Token t;
}
{
    (t=<ASTERISK>)
    {
        return new AsteriskExpression(t.image);
    }
    | arg = binaryOperation()
    {
        return arg;
    }
}
Expression binaryOperation():
{
    Expression left, right;
	String op;
}
{
    left = multiplyOperation()(op = binAddOp()right = multiplyOperation()
    {
        left = new BinaryOperation(op, left, right);
    }
    )*
    {
        return left;
    }
}
Expression multiplyOperation():
{
    Expression left, right;
	String op;
}
{
    left = simpleExpression()(op = binMultiplyOp()right = simpleExpression()
    {
        left = new BinaryOperation(op, left, right);
    }
    )*
    {
        return left;
    }
}
Expression simpleExpression():
{
	List<Expression> args = new LinkedList<Expression>();
    Expression arg;
	Expression arg2 = null;
	Expression arg3 = null;
    boolean isDistinct;
	ParsedStatement parsedStatement;
	Token t;
}
{
	<OPENPARENTHESIS> parsedStatement = selectStatement() <CLOSEPARENTHESIS>
    {
		return new SubQueryExpression(parsedStatement);
	}
	| <OPENPARENTHESIS> arg = logicalOrExpression() <CLOSEPARENTHESIS>
	{
        return arg;
    }
    | <UPPER> <OPENPARENTHESIS> arg = binaryOperation() <CLOSEPARENTHESIS>
    {
        return new SQLUpperFunction(arg);
    }
    | <LOWER> <OPENPARENTHESIS> arg = binaryOperation() <CLOSEPARENTHESIS>
    {
        return new SQLLowerFunction(arg);
    }
	| <TRIM> <OPENPARENTHESIS> arg = binaryOperation() (<COMMA>
		arg2 = binaryOperation())? <CLOSEPARENTHESIS>
	{
		return new SQLTrimFunction(arg, arg2, SQLTrimFunction.Type.BOTH);
	}
	| <LTRIM> <OPENPARENTHESIS> arg = binaryOperation() (<COMMA>
		arg2 = binaryOperation())? <CLOSEPARENTHESIS>
	{
		return new SQLTrimFunction(arg, arg2, SQLTrimFunction.Type.LEADING);
	}
	| <RTRIM> <OPENPARENTHESIS> arg = binaryOperation() (<COMMA>
		arg2 = binaryOperation())? <CLOSEPARENTHESIS>
	{
		return new SQLTrimFunction(arg, arg2, SQLTrimFunction.Type.TRAILING);
	}
	| <SUBSTRING> <OPENPARENTHESIS> arg = binaryOperation()
		<COMMA> arg2 = binaryOperation()
		(<COMMA> arg3 = binaryOperation())? <CLOSEPARENTHESIS>
	{
		return new SQLSubstringFunction(arg, arg2, arg3);
	}
    | <LENGTH> <OPENPARENTHESIS> arg = binaryOperation() <CLOSEPARENTHESIS>
    {
        return new SQLLengthFunction(arg);
    }
    | <ROUND> <OPENPARENTHESIS> arg = binaryOperation() <CLOSEPARENTHESIS>
    {
        return new SQLRoundFunction(arg);
    }
    | <DAYOFMONTH> <OPENPARENTHESIS> arg = binaryOperation() <CLOSEPARENTHESIS>
    {
        return new SQLDayOfMonthFunction(arg);
    }
    | <MONTH> <OPENPARENTHESIS> arg = binaryOperation() <CLOSEPARENTHESIS>
    {
        return new SQLMonthFunction(arg);
    }
    | <YEAR> <OPENPARENTHESIS> arg = binaryOperation() <CLOSEPARENTHESIS>
    {
        return new SQLYearFunction(arg);
    }
    | <HOUROFDAY> <OPENPARENTHESIS> arg = binaryOperation() <CLOSEPARENTHESIS>
    {
        return new SQLHourOfDayFunction(arg);
    }
    | <MINUTE> <OPENPARENTHESIS> arg = binaryOperation() <CLOSEPARENTHESIS>
    {
        return new SQLMinuteFunction(arg);
    }
    | <SECOND> <OPENPARENTHESIS> arg = binaryOperation() <CLOSEPARENTHESIS>
    {
        return new SQLSecondFunction(arg);
    }
    | <NULLIF> <OPENPARENTHESIS> arg = binaryOperation() <COMMA>
        arg2 = binaryOperation() <CLOSEPARENTHESIS>
    {
        return new SQLNullIfFunction(arg, arg2);
    }
	| <COALESCE> <OPENPARENTHESIS> arg = binaryOperation(){args.add(arg);}
		(<COMMA> arg = binaryOperation(){args.add(arg);})* <CLOSEPARENTHESIS>
	{
		return new SQLCoalesceFunction(args);
	}
    | <COUNT> <OPENPARENTHESIS>{isDistinct = false;}
        (<DISTINCT>{isDistinct = true;})?
        arg = countOperation() <CLOSEPARENTHESIS>
    {
        return new SQLCountFunction(isDistinct, arg);
    }
    | <MAX> <OPENPARENTHESIS>{isDistinct = false;}
        (<DISTINCT>{isDistinct = true;})?
        arg = binaryOperation() <CLOSEPARENTHESIS>
    {
        return new SQLMaxFunction(isDistinct, arg);
    }
    | <MIN> <OPENPARENTHESIS>{isDistinct = false;}
        (<DISTINCT>{isDistinct = true;})?
        arg = binaryOperation() <CLOSEPARENTHESIS>
    {
        return new SQLMinFunction(isDistinct, arg);
    }
    | <SUM> <OPENPARENTHESIS>{isDistinct = false;}
        (<DISTINCT>{isDistinct = true;})?
        arg = binaryOperation() <CLOSEPARENTHESIS>
    {
        return new SQLSumFunction(isDistinct, arg);
    }
    | <AVG> <OPENPARENTHESIS>{isDistinct = false;}
        (<DISTINCT>{isDistinct = true;})?
        arg = binaryOperation() <CLOSEPARENTHESIS>
    {
        return new SQLAvgFunction(isDistinct, arg);
    }
	| t=<NAME> <OPENPARENTHESIS> (arg = binaryOperation(){args.add(arg);}
		(<COMMA> arg = binaryOperation(){args.add(arg);})*)? <CLOSEPARENTHESIS>
	{
		return new SQLUserFunction(t.image, args);
	}
    | arg = columnName()
    {
        return arg;
    }
    | arg = numericConstant()
    {
        return arg;
    }
    | arg = stringConstant()
    {
        return arg;
    }
    | <NULL>
    {
        return new NullConstant();
    }
    | <CURRENT_DATE>
    {
        return new CurrentDateConstant(this);
    }
    | <CURRENT_TIME>
    {
        return new CurrentTimeConstant(this);
    }
    | <PLACEHOLDER>
    {
        return new Placeholder();
    }
}
Expression columnName():
{
    Token t;
}
{
	(t=<NAME>|t=<DAYOFMONTH>|t=<MONTH>|t=<YEAR>|t=<HOUROFDAY>|t=<MINUTE>|t=<SECOND>|t=<LOWER>|t=<ROUND>|t=<UPPER>|t=<TRIM>|t=<LTRIM>|t=<RTRIM>|t=<SUBSTRING>|t=<LENGTH>|t=<NULLIF>|t=<COALESCE>|t=<AVG>|t=<COUNT>|t=<MAX>|t=<MIN>|t=<SUM>)
    {
        return new ColumnName(StringConverter.removeQuotes(t.image));
    }
}
Expression numericConstant():
{
    Token t;
	String sign = "";
	String digits;
    boolean isLong;
}
{
    (t=<MINUS>{sign=t.image;})?
    (t = <UNSIGNEDNUMBER>|t = <UNSIGNEDINT>)
    {
        Number value = null;
        digits = sign+t.image;
        isLong = false;
        if (digits.toUpperCase().endsWith("L"))
        {
            digits = digits.substring(0, digits.length() - 1);
            isLong = true;
        }
        try
        {
            value = new Long(digits);
            if (isLong == false && value.longValue() >= Integer.MIN_VALUE && value.longValue() <= Integer.MAX_VALUE)
                value = Integer.valueOf(value.intValue());
        }
        catch (NumberFormatException e)
        {
            value = new Double(digits);
        }
        return new NumericConstant(value);
    }
}
Expression stringConstant():
{
    String left, right;
}
{
    left = stringConstantAtom()(right = stringConstantAtom()
    {
        left = left+"'"+right;
    }
    )*
    {
        return new StringConstant(left);
    }
}
String stringConstantAtom():
{
    Token t;
}
{
    t = <STRING>
    {
        return t.image.substring(1, t.image.length()-1);
    }
}
Expression columnAlias():
{
    Token t;
}
{
	(t=<NAME>|t=<DAYOFMONTH>|t=<MONTH>|t=<YEAR>|t=<HOUROFDAY>|t=<MINUTE>|t=<SECOND>|t=<LOWER>|t=<ROUND>|t=<UPPER>|t=<TRIM>|t=<LTRIM>|t=<RTRIM>|t=<SUBSTRING>|t=<LENGTH>|t=<NULLIF>|t=<COALESCE>|t=<AVG>|t=<COUNT>|t=<MAX>|t=<MIN>|t=<SUM>)
    {
        return new ColumnName(StringConverter.removeQuotes(t.image));
    }
}<|MERGE_RESOLUTION|>--- conflicted
+++ resolved
@@ -710,14 +710,8 @@
 {
 	Expression arg1, arg2;
 	Expression arg3 = null;
-<<<<<<< HEAD
     LogicalExpression expr;
     String op;
-    Token t;
-=======
-	LogicalExpression expr;
-	String op;
->>>>>>> e8c69020
 	boolean negate = false;
 	List<Expression> inEntries = new LinkedList<Expression>();
 }
