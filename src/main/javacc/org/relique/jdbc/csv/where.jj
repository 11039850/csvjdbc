--- conflicted
+++ resolved
@@ -317,43 +317,39 @@
 }
 TOKEN:
 {
-<<<<<<< HEAD
+	<LEFT:"LEFT">
+}
+TOKEN:
+{
+	<RIGHT:"RIGHT">
+}
+TOKEN:
+{
+	<FULL:"FULL">
+}
+TOKEN:
+{
+	<INNER:"INNER">
+}
+TOKEN:
+{
+	<OUTER:"OUTER">
+}
+TOKEN:
+{
+	<JOIN:"JOIN">
+}
+TOKEN:
+{
+	<ON:"ON">
+}
+TOKEN:
+{
+	<CROSS:"CROSS">
+}
+TOKEN:
+{
     <WHERE:"WHERE">
-=======
-	<LEFT:"LEFT">
-}
-TOKEN:
-{
-	<RIGHT:"RIGHT">
-}
-TOKEN:
-{
-	<FULL:"FULL">
-}
-TOKEN:
-{
-	<INNER:"INNER">
-}
-TOKEN:
-{
-	<OUTER:"OUTER">
-}
-TOKEN:
-{
-	<JOIN:"JOIN">
-}
-TOKEN:
-{
-	<ON:"ON">
-}
-TOKEN:
-{
-	<CROSS:"CROSS">
-}
-TOKEN:
-{
-	<WHERE:"WHERE">
->>>>>>> 5576dcaf
 }
 TOKEN:
 {
@@ -395,15 +391,6 @@
 }
 TOKEN:
 {
-<<<<<<< HEAD
-    <RELOP:(">"
-        | "<"
-        | ">="
-        | "<="
-        | "<>"
-        | "="
-        | "!=")>
-=======
 	<GREATERTHAN:">">
 }
 TOKEN:
@@ -425,7 +412,6 @@
 TOKEN:
 {
 	<EQUALS:"=">
->>>>>>> 5576dcaf
 }
 TOKEN:
 {
@@ -631,23 +617,13 @@
     expr = queryEnvEntry(){result.add(expr);}(<COMMA>expr = queryEnvEntry(){result.add(expr);})*
     (
 		<FROM>tableEntry = firstTableEntry(){tableEntries.add(tableEntry);}
-<<<<<<< HEAD
-		(<COMMA>tableEntry = tableEntry(){tableEntries.add(tableEntry);})*
+		(joinedTableEntry = joinedTableEntry(){tableEntries.add(joinedTableEntry);})*
         (<WHERE>whereClause = logicalExpression())?
         (<GROUP><BY>entry = groupByEntry(){groupByEntries.add(entry);}(<COMMA>entry = groupByEntry(){groupByEntries.add(entry);})*(<HAVING>havingClause = logicalExpression())?)?
         (<ORDER><BY>entry = orderByEntry(){orderByEntries.add(entry);}(<COMMA>entry = orderByEntry(){orderByEntries.add(entry);})*)?
         (<LIMIT>t=<UNSIGNEDINT>{limit = Integer.parseInt(t.image);}(<OFFSET>t=<UNSIGNEDINT>{offset = Integer.parseInt(t.image);})?)?
     )?
     {
-=======
-		(joinedTableEntry = joinedTableEntry(){tableEntries.add(joinedTableEntry);})*
-		(<WHERE>whereClause = logicalExpression())?
-		(<GROUP><BY>entry = groupByEntry(){groupByEntries.add(entry);}(<COMMA>entry = groupByEntry(){groupByEntries.add(entry);})*(<HAVING>havingClause = logicalExpression())?)?
-		(<ORDER><BY>entry = orderByEntry(){orderByEntries.add(entry);}(<COMMA>entry = orderByEntry(){orderByEntries.add(entry);})*)?
-		(<LIMIT>t=<UNSIGNEDINT>{limit = Integer.parseInt(t.image);}(<OFFSET>t=<UNSIGNEDINT>{offset = Integer.parseInt(t.image);})?)?
-	)?
-	{
->>>>>>> 5576dcaf
 		return new ParsedStatement(result, isDistinct, tableEntries, whereClause, groupByEntries, havingClause, orderByEntries, limit, offset);
     }
 }
@@ -772,17 +748,10 @@
     Token t;
 }
 {
-<<<<<<< HEAD
-    t = <RELOP>
+	(t=<GREATERTHAN>|t=<LESSTHAN>|t=<GREATERTHANEQUALS>|t=<LESSTHANEQUALS>|t=<NOTEQUALS>|t=<EQUALS>)
     {
         return new String(t.image);
     }
-=======
-	(t=<GREATERTHAN>|t=<LESSTHAN>|t=<GREATERTHANEQUALS>|t=<LESSTHANEQUALS>|t=<NOTEQUALS>|t=<EQUALS>)
-	{
-		return new String(t.image);
-	}
->>>>>>> 5576dcaf
 }
 String binAddOp():
 {
