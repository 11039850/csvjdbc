--- conflicted
+++ resolved
@@ -16,7 +16,8 @@
  *  License along with this library; if not, write to the Free Software
  *  Foundation, Inc., 59 Temple Place, Suite 330, Boston, MA  02111-1307  USA
  */
-package org.relique.jdbc.csv;
+
+ package org.relique.jdbc.csv;
 
 import static org.junit.Assert.assertEquals;
 import static org.junit.Assert.assertFalse;
@@ -47,7 +48,7 @@
 
 /**
  * This class is used to test the CsvJdbc driver.
- *
+ * 
  * @author Mario Frasca
  */
 public class TestDbfDriver
@@ -73,13 +74,13 @@
 		{
 			fail("Driver is not in the CLASSPATH -> " + e);
 		}
-		toUTC = new SimpleDateFormat("yyyy-MM-dd HH:mm:ss");
-		toUTC.setTimeZone(TimeZone.getTimeZone("UTC"));
+		toUTC = new SimpleDateFormat("yyyy-MM-dd HH:mm:ss");  
+		toUTC.setTimeZone(TimeZone.getTimeZone("UTC"));  
 	}
 
 	/**
 	 * This creates several sentences with where and tests they work
-	 *
+	 * 
 	 * @throws SQLException
 	 */
 	@Test
@@ -338,8 +339,6 @@
 		assertEquals("Incorrect column name", "KEY", results.getString(4));
 	}
 
-<<<<<<< HEAD
-=======
 	@Test
 	public void testDatabaseMetadataColumnsPattern() throws SQLException
 	{
@@ -359,7 +358,6 @@
 		assertFalse(results.next());
 	}
 
->>>>>>> 05be4888
 	@Test
 	public void testGetNumeric() throws SQLException
 	{
@@ -377,10 +375,10 @@
 		assertEquals("The NTAXYEAR is wrong", 2011, results.getInt("NTAXYEAR"));
 		assertEquals("The NNOTFCV is wrong", 0, results.getLong("NNOTFCV"));
 		assertEquals("The NASSASSRAT is wrong", 7250, Math.round(results.getFloat("NASSASSRAT") * 1000));
-		assertEquals("The NASSASSRAT is wrong", 7250, Math.round(results.getDouble("NASSASSRAT") * 1000));
-		assertFalse(results.next());
-	}
-
+		assertEquals("The NASSASSRAT is wrong", 7250, Math.round(results.getDouble("NASSASSRAT") * 1000));		
+		assertFalse(results.next());
+	}
+	
 	@Test
 	public void testGetDate() throws SQLException
 	{
@@ -395,7 +393,7 @@
 		assertTrue(results.next());
 		assertEquals("The DASSDATE is wrong", Date.valueOf("2012-12-25"), results.getDate(1));
 	}
-
+	
 	@Test
 	public void testGetTimestamp() throws SQLException
 	{
@@ -411,7 +409,7 @@
 		assertEquals("The DASSDATE is wrong", Timestamp.valueOf("2012-12-25 00:00:00"),
 			results.getTimestamp(1));
 	}
-
+	
 	@Test
 	public void testCharset() throws SQLException
 	{
