--- conflicted
+++ resolved
@@ -46,7 +46,6 @@
  */
 public class TestSqlParser
 {
-<<<<<<< HEAD
     @Test
     public void testParserSimple() throws ParseException, SQLException
     {
@@ -273,7 +272,9 @@
         assertEquals("Incorrect WHERE", "NOT B [B] '20' 'AA'", whereClause.toString());
         parser.parse("SELECT * FROM test WHERE B LIKE '20 AND AA'");
         whereClause = parser.getWhereClause();
-        assertEquals("Incorrect WHERE", "L [B] '20 AND AA'", whereClause.toString());
+		parser.parse("SELECT * FROM test WHERE B LIKE '12^_34' ESCAPE '^'");
+		whereClause = parser.getWhereClause();
+		assertEquals("Incorrect WHERE", "L [B] '12^_34' ESCAPE '^'", whereClause.toString());
         parser.parse("SELECT * FROM test WHERE B NOT LIKE 'X%'");
         whereClause = parser.getWhereClause();
         assertEquals("Incorrect WHERE", "NOT L [B] 'X%'", whereClause.toString());
@@ -334,7 +335,7 @@
         assertEquals(true, parser.getWhereClause().isTrue(env));
 
         parser.parse("SELECT * FROM test WHERE (A='20' OR B='AA') AND c=1");
-        Expression whereClause = parser.getWhereClause();
+		LogicalExpression whereClause = parser.getWhereClause();
 
         env.clear();
         env.put("A", new String("20"));
@@ -546,6 +547,18 @@
         env.put("B", new Integer(2));
         assertEquals((Object)(new Integer("-1")), cs.eval(env));
 
+		env.put("A", new Integer(4));
+		env.put("B", new Integer(0));
+		try
+		{
+			cs.eval(env);
+			fail("Should raise a java.sql.SQLException");
+		}
+		catch (SQLException e)
+		{
+			
+		}
+
         env.put("A", new Double(5));
         env.put("B", new Double(3));
         assertEquals((Object)(new Double("2")), cs.eval(env));
@@ -583,7 +596,17 @@
         assertEquals((Object)(new Integer("2")), cs.eval(env));
         env.put("B", new Double(2));
         assertEquals((Object)(new Double("2.5")), cs.eval(env));
-    }
+
+		env.put("B", new Double(0));
+		try
+		{
+			cs.eval(env);
+			fail("Should raise a java.sql.SQLException");
+		}
+		catch (SQLException e)
+		{
+		}
+	}
 
     @Test
     public void testEvaluateShortOperations() throws ParseException, SQLException
@@ -854,844 +877,4 @@
 
         assertEquals(true, parser.getWhereClause().isTrue(env));
     }
-=======
-	@Test
-	public void testParserSimple() throws ParseException, SQLException
-	{
-		SqlParser parser = new SqlParser();
-
-		parser.parse("SELECT location, parameter, ts, waarde, unit FROM total");
-		assertTrue("Incorrect table name", parser.getTableName().equals("total"));
-
-		String[] colNames = parser.getColumnNames();
-		assertTrue("Incorrect Column Count", colNames.length == 5);
-
-		assertEquals("Incorrect Column Name Col 0", colNames[0].toLowerCase(), "location");
-		assertEquals("Incorrect Column Name Col 1", colNames[1].toLowerCase(), "parameter");
-		assertEquals("Incorrect Column Name Col 2", colNames[2].toLowerCase(), "ts");
-		assertEquals("Incorrect Column Name Col 3", colNames[3].toLowerCase(), "waarde");
-		assertEquals("Incorrect Column Name Col 4", colNames[4].toLowerCase(), "unit");
-
-		parser.parse("SELECT location, parameter, ts, name.suffix as value FROM total");
-		assertTrue("Incorrect table name", parser.getTableName().equals("total"));
-
-		assertEquals("Incorrect Column Count", 4, parser.getColumns().size());
-
-		List<Object []> cols = parser.getColumns();
-		assertEquals("Incorrect Column Count", 4, cols.size());
-
-		Object[] colSpec = (Object[]) cols.get(3);
-		assertEquals("Incorrect Column Name Col 3", "VALUE", colSpec[0].toString());
-		assertEquals("Incorrect Column Name Col 3", "[NAME.SUFFIX]", colSpec[1].toString());
-
-		try
-		{
-			String query = "SELECT location!parameter FROM total";
-			parser.parse(query);
-			fail("incorrect query '" + query + "' parsed as correct");
-		}
-		catch (Exception e)
-		{
-		}
-
-		parser.parse("SELECT location+parameter FROM total");
-		colNames = parser.getColumnNames();
-		assertEquals("Incorrect Column Name Col 1", "+ [LOCATION] [PARAMETER]", colNames[0]);
-
-		parser.parse("SELECT location-parameter FROM total");
-		colNames = parser.getColumnNames();
-		assertEquals("Incorrect Column Name Col 1", "- [LOCATION] [PARAMETER]", colNames[0]);
-
-		parser.parse("SELECT location*parameter FROM total");
-		colNames = parser.getColumnNames();
-		assertEquals("Incorrect Column Name Col 1", "* [LOCATION] [PARAMETER]", colNames[0]);
-	}
-
-	@Test
-	public void testParser() throws ParseException, SQLException
-	{
-		SqlParser parser = new SqlParser();
-
-		parser.parse("SELECT FLD_A,FLD_B, TEST, H FROM test");
-		assertTrue("Incorrect table name", parser.getTableName().equals("test"));
-
-		String[] cols = parser.getColumnNames();
-		assertTrue("Incorrect Column Count", cols.length == 4);
-
-		assertTrue("Incorrect Column Name Col 0", cols[0].equals("FLD_A"));
-		assertTrue("Incorrect Column Name Col 1", cols[1].equals("FLD_B"));
-		assertTrue("Incorrect Column Name Col 2", cols[2].equals("TEST"));
-		assertTrue("Incorrect Column Name Col 3", cols[3].equals("H"));
-	}
-
-	@Test
-	public void testLiteralAsAlias() throws ParseException, SQLException
-	{
-		SqlParser parser = new SqlParser();
-
-		parser.parse("SELECT 'abc' as FLD_A, 123 as FLD_B FROM test");
-		assertTrue("Incorrect table name", parser.getTableName().equals("test"));
-
-		String[] cols = parser.getColumnNames();
-		assertTrue("Incorrect Column Count", cols.length == 2);
-
-		assertTrue("Column Name Col 0 '" + cols[0] + "' is not equal FLD_A",
-			cols[0].equalsIgnoreCase("fld_a"));
-		assertTrue("Column Name Col 1 '" + cols[1] + "' is not equal FLD_B",
-			cols[1].equalsIgnoreCase("FLD_B"));
-	}
-
-	@Test
-	public void testFieldAsAlias() throws ParseException, SQLException
-	{
-		SqlParser parser = new SqlParser();
-
-		parser.parse("SELECT abc as FLD_A, eee as FLD_B FROM test");
-		assertTrue("Incorrect table name", parser.getTableName().equals("test"));
-
-		String[] cols = parser.getColumnNames();
-		assertTrue("Incorrect Column Count", cols.length == 2);
-
-		assertTrue("Column Name Col 0 '" + cols[0] + "' is not equal FLD_A",
-			cols[0].equalsIgnoreCase("fld_a"));
-		assertTrue("Column Name Col 1 '" + cols[1] + "' is not equal FLD_B",
-			cols[1].equalsIgnoreCase("FLD_B"));
-	}
-
-	/**
-	 * this case is only partially decoded by the parser...
-	 */
-	@Test
-	public void testAllColumns() throws ParseException, SQLException
-	{
-		SqlParser parser = new SqlParser();
-
-		parser.parse("SELECT * FROM test");
-		assertTrue("Incorrect table name", parser.getTableName().equals("test"));
-
-		String[] cols = parser.getColumnNames();
-		assertEquals("Incorrect Column Count", 1, cols.length);
-	}
-
-	/**
-	 * Test that where conditions are handled correctly
-	 */
-	@Test
-	public void testWhereCorrect() throws ParseException, SQLException
-	{
-		SqlParser parser = new SqlParser();
-		parser.parse("SELECT FLD_A, FLD_B FROM test WHERE FLD_A = 20");
-		assertEquals("Incorrect table name", "test", parser.getTableName());
-
-		parser.parse("SELECT FLD_A, FLD_B FROM test WHERE FLD_A = '20'");
-		assertEquals("Incorrect table name", "test", parser.getTableName());
-
-		parser.parse("SELECT FLD_A,FLD_B FROM test WHERE FLD_A =20");
-		assertEquals("Incorrect table name", "test", parser.getTableName());
-
-		parser.parse("SELECT FLD_A FROM test WHERE FLD_A=20");
-		assertEquals("Incorrect table name", "test", parser.getTableName());
-
-		parser.parse("SELECT FLD_A, FLD_B FROM test WHERE FLD_B='Test Me'");
-		assertEquals("Incorrect table name", "test", parser.getTableName());
-	}
-
-	/**
-	 * Test that where conditions with AND operator are parsed correctly
-	 */
-	@Test
-	public void testWhereParsing() throws ParseException, SQLException
-	{
-		SqlParser parser = new SqlParser();
-		Expression whereClause;
-
-		parser.parse("SELECT * FROM test WHERE A='20'");
-		whereClause = parser.getWhereClause();
-		assertNotNull("query has a WHERE clause", whereClause);
-		assertEquals("Incorrect WHERE", "= [A] '20'", whereClause.toString());
-
-		parser.parse("SELECT * FROM test WHERE A='20' AND B='AA'");
-		whereClause = parser.getWhereClause();
-		assertEquals("Incorrect WHERE", "AND = [A] '20' = [B] 'AA'",
-			whereClause.toString());
-
-		parser.parse("SELECT * FROM test WHERE A='20' OR B='AA'");
-		whereClause = parser.getWhereClause();
-		assertEquals("Incorrect WHERE", "OR = [A] '20' = [B] 'AA'",
-			whereClause.toString());
-
-		parser.parse("SELECT * FROM test WHERE A='20' OR B='AA' AND c=1");
-		whereClause = parser.getWhereClause();
-		assertEquals("Incorrect WHERE", "OR = [A] '20' AND = [B] 'AA' = [C] 1",
-			whereClause.toString());
-
-		parser.parse("SELECT * FROM test WHERE (A='20' OR B='AA') AND c=1");
-		whereClause = parser.getWhereClause();
-		assertEquals("Incorrect WHERE", "AND OR = [A] '20' = [B] 'AA' = [C] 1",
-			whereClause.toString());
-	}
-
-	@Test
-	public void testWhereMoreParsing() throws ParseException, SQLException
-	{
-		SqlParser parser = new SqlParser();
-		String query;
-
-		try
-		{
-			query = "SELECT * FROM test WHERE FLD_A = '20' AND AND = 'AA'";
-			parser.parse(query);
-			fail("incorrect query '" + query + "' parsed as correct");
-		}
-		catch (ParseException e)
-		{
-		}
-
-		try
-		{
-			query = "SELECT * FROM test WHERE = 'AA'";
-			parser.parse(query);
-			fail("incorrect query '" + query + "' parsed as correct");
-		}
-		catch (ParseException e)
-		{
-		}
-
-		try
-		{
-			query = "SELECT * FROM test WHERE FLD_A = '20' = 'AA'";
-			parser.parse(query);
-			fail("incorrect query '" + query + "' parsed as correct");
-		}
-		catch (ParseException e)
-		{
-		}
-
-		parser.parse("SELECT * FROM test WHERE B IS NULL");
-		Expression whereClause = parser.getWhereClause();
-		assertEquals("Incorrect WHERE", "N [B]", whereClause.toString());
-		parser.parse("SELECT * FROM test WHERE B IS NOT NULL");
-		whereClause = parser.getWhereClause();
-		assertEquals("Incorrect WHERE", "NOT N [B]", whereClause.toString());
-		parser.parse("SELECT * FROM test WHERE B BETWEEN '20' AND 'AA'");
-		whereClause = parser.getWhereClause();
-		assertEquals("Incorrect WHERE", "B [B] '20' 'AA'", whereClause.toString());
-		parser.parse("SELECT * FROM test WHERE B NOT BETWEEN '20' AND 'AA'");
-		whereClause = parser.getWhereClause();
-		assertEquals("Incorrect WHERE", "NOT B [B] '20' 'AA'", whereClause.toString());
-		parser.parse("SELECT * FROM test WHERE B LIKE '20 AND AA'");
-		whereClause = parser.getWhereClause();
-		parser.parse("SELECT * FROM test WHERE B LIKE '12^_34' ESCAPE '^'");
-		whereClause = parser.getWhereClause();
-		assertEquals("Incorrect WHERE", "L [B] '12^_34' ESCAPE '^'", whereClause.toString());
-		parser.parse("SELECT * FROM test WHERE B NOT LIKE 'X%'");
-		whereClause = parser.getWhereClause();
-		assertEquals("Incorrect WHERE", "NOT L [B] 'X%'", whereClause.toString());
-		parser.parse("SELECT * FROM test WHERE B IN ('XX', 'YY')");
-		whereClause = parser.getWhereClause();
-		assertEquals("Incorrect WHERE", "IN [B] ('XX', 'YY')", whereClause.toString());
-
-		parser.parse("SELECT * FROM test WHERE B IS NULL OR B BETWEEN '20' AND 'AA' AND B LIKE '20 AND AA'");
-		whereClause = parser.getWhereClause();
-		assertEquals("Incorrect WHERE", "OR N [B] AND B [B] '20' 'AA' L [B] '20 AND AA'",
-			whereClause.toString());
-
-		try
-		{
-			query = "SELECT * FROM test WHERE a=0 AND FLD_A";
-			parser.parse(query);
-			fail("incorrect query '" + query + "' parsed as correct");
-		}
-		catch (ParseException e)
-		{
-		}
-
-		parser.parse("SELECT * FROM test WHERE B = (20)");
-		whereClause = parser.getWhereClause();
-		assertEquals("Incorrect WHERE", "= [B] 20", whereClause.toString());
-		
-		parser.parse("SELECT * FROM test WHERE B = 20 + 30");
-		whereClause = parser.getWhereClause();
-		assertEquals("Incorrect WHERE", "= [B] + 20 30", whereClause.toString());
-		
-		parser.parse("SELECT * FROM test WHERE B + 20 = 30");
-		whereClause = parser.getWhereClause();
-		assertEquals("Incorrect WHERE", "= + [B] 20 30", whereClause.toString());
-	}
-
-	/**
-	 * Test that where conditions with AND operator are parsed correctly
-	 */
-	@Test
-	public void testWhereEvaluating() throws ParseException, SQLException
-	{
-		SqlParser parser = new SqlParser();
-		Map<String, Object> env = new HashMap<String, Object>();
-
-		parser.parse("SELECT * FROM test WHERE c=1");
-		env.clear();
-		env.put("C", new Integer("1"));
-		assertEquals(true, parser.getWhereClause().isTrue(env));
-
-		parser.parse("SELECT * FROM test WHERE c='1'");
-		env.clear();
-		env.put("C", new String("1"));
-		assertEquals(true, parser.getWhereClause().isTrue(env));
-
-		parser.parse("SELECT * FROM test WHERE c=1.0");
-		env.clear();
-		env.put("C", new Double("1.0"));
-		assertEquals(true, parser.getWhereClause().isTrue(env));
-
-		parser.parse("SELECT * FROM test WHERE (A='20' OR B='AA') AND c=1");
-		LogicalExpression whereClause = parser.getWhereClause();
-
-		env.clear();
-		env.put("A", new String("20"));
-		env.put("B", new String("AA"));
-		env.put("C", new Integer("1"));
-		assertEquals(true, whereClause.isTrue(env));
-		env.put("A", new Double("20"));
-		assertEquals(true, whereClause.isTrue(env));
-		env.put("B", new String(""));
-		assertEquals(false, whereClause.isTrue(env));
-		env.put("A", new String("20"));
-		assertEquals(true, whereClause.isTrue(env));
-		env.put("C", new Integer("3"));
-		assertEquals(false, whereClause.isTrue(env));
-	}
-
-	/**
-	 * Test that where conditions with AND operator are parsed correctly
-	 */
-	@Test
-	public void testWhereComparisons() throws ParseException, SQLException
-	{
-		SqlParser parser = new SqlParser();
-		Map<String, Object> env = new HashMap<String, Object>();
-		env.put("C", new Integer("12"));
-
-		parser.parse("SELECT * FROM test WHERE c=1");
-		assertEquals(false, parser.getWhereClause().isTrue(env));
-		parser.parse("SELECT * FROM test WHERE c<1");
-		assertEquals(false, parser.getWhereClause().isTrue(env));
-		parser.parse("SELECT * FROM test WHERE c>1");
-		assertEquals(true, parser.getWhereClause().isTrue(env));
-		parser.parse("SELECT * FROM test WHERE c<=1");
-		assertEquals(false, parser.getWhereClause().isTrue(env));
-		parser.parse("SELECT * FROM test WHERE c>=1");
-		assertEquals(true, parser.getWhereClause().isTrue(env));
-		parser.parse("SELECT * FROM test WHERE c<=12");
-		assertEquals(true, parser.getWhereClause().isTrue(env));
-		parser.parse("SELECT * FROM test WHERE c>=12");
-		assertEquals(true, parser.getWhereClause().isTrue(env));
-	}
-
-	@Test
-	public void testParsingWhereEmptyString() throws ParseException, SQLException
-	{
-		SqlParser parser = new SqlParser();
-		Map<String, Object> env = new HashMap<String, Object>();
-		env.put("C", new String(""));
-
-		parser.parse("SELECT * FROM test WHERE c=''");
-		assertEquals(true, parser.getWhereClause().isTrue(env));
-	}
-
-	@Test
-	public void testParsingWhereSingleQuoteString() throws ParseException, SQLException
-	{
-		SqlParser parser = new SqlParser();
-		Map<String, Object> env = new HashMap<String, Object>();
-		env.put("C", new String("it's"));
-
-		parser.parse("SELECT * FROM test WHERE c='it''s'");
-		assertEquals(true, parser.getWhereClause().isTrue(env));
-	}
-
-	@Test
-	public void testWhereEvaluatingIndistinguishedNumbers() throws ParseException, SQLException
-	{
-		SqlParser parser = new SqlParser();
-		Map<String, Object> env = new HashMap<String, Object>();
-
-		parser.parse("SELECT * FROM test WHERE c=1.0");
-		env.clear();
-		env.put("C", new Integer("1"));
-		assertEquals(true, parser.getWhereClause().isTrue(env));
-		env.put("C", new Double("1"));
-		assertEquals(true, parser.getWhereClause().isTrue(env));
-		env.put("C", new Float("1"));
-		assertEquals(true, parser.getWhereClause().isTrue(env));
-	}
-
-	@Test
-	public void testWhereEvaluatingIndistinguishedNegativeNumbers() throws ParseException, SQLException
-	{
-		SqlParser parser = new SqlParser();
-		Map<String, Object> env = new HashMap<String, Object>();
-
-		parser.parse("SELECT * FROM test WHERE c=-1.0");
-		env.clear();
-		env.put("C", new Integer("-1"));
-		assertEquals(true, parser.getWhereClause().isTrue(env));
-		env.put("C", new Double("-1"));
-		assertEquals(true, parser.getWhereClause().isTrue(env));
-		env.put("C", new Float("-1"));
-		assertEquals(true, parser.getWhereClause().isTrue(env));
-	}
-
-	@Test
-	public void testParsingQueryEnvironmentEntries() throws ParseException, SQLException
-	{
-		ExpressionParser cs;
-		cs = new ExpressionParser(new StringReader("*"));
-		cs.parseQueryEnvEntry();
-		assertEquals("*: *", cs.toString());
-		cs = new ExpressionParser(new StringReader("A"));
-		cs.parseQueryEnvEntry();
-		assertEquals("A: [A]", cs.toString());
-		cs = new ExpressionParser(new StringReader("123 A"));
-		cs.parseQueryEnvEntry();
-		assertEquals("A: 123", cs.toString());
-		cs = new ExpressionParser(new StringReader("123+2 A"));
-		cs.parseQueryEnvEntry();
-		assertEquals("A: + 123 2", cs.toString());
-		cs = new ExpressionParser(new StringReader("123/2 A"));
-		cs.parseQueryEnvEntry();
-		assertEquals("A: / 123 2", cs.toString());
-		cs = new ExpressionParser(new StringReader("123/-2 A"));
-		cs.parseQueryEnvEntry();
-		assertEquals("A: / 123 -2", cs.toString());
-		cs = new ExpressionParser(new StringReader("'123' A"));
-		cs.parseQueryEnvEntry();
-		assertEquals("A: '123'", cs.toString());
-		cs = new ExpressionParser(new StringReader("A+B AS sum"));
-		cs.parseQueryEnvEntry();
-		assertEquals("SUM: + [A] [B]", cs.toString());
-		cs = new ExpressionParser(new StringReader("A+B sum"));
-		cs.parseQueryEnvEntry();
-		assertEquals("SUM: + [A] [B]", cs.toString());
-		cs = new ExpressionParser(new StringReader("B+C+'123' t1"));
-		cs.parseQueryEnvEntry();
-		assertEquals("T1: + + [B] [C] '123'", cs.toString());
-		cs = new ExpressionParser(new StringReader("loc * par"));
-		cs.parseQueryEnvEntry();
-		assertEquals("* [LOC] [PAR]: * [LOC] [PAR]", cs.toString());
-		cs = new ExpressionParser(new StringReader("123"));
-		cs.parseQueryEnvEntry();
-		assertEquals("123: 123", cs.toString());
-		cs = new ExpressionParser(new StringReader("123+2"));
-		cs.parseQueryEnvEntry();
-		assertEquals("+ 123 2: + 123 2", cs.toString());
-		cs = new ExpressionParser(new StringReader("'123'"));
-		cs.parseQueryEnvEntry();
-		assertEquals("'123': '123'", cs.toString());
-		cs = new ExpressionParser(new StringReader("UPPER(A)"));
-		cs.parseQueryEnvEntry();
-		assertEquals("UPPER([A]): UPPER([A])", cs.toString());
-		cs = new ExpressionParser(new StringReader("LENGTH(A)"));
-		cs.parseQueryEnvEntry();
-		assertEquals("LENGTH([A]): LENGTH([A])", cs.toString());
-		cs = new ExpressionParser(new StringReader("TRIM(A)"));
-		cs.parseQueryEnvEntry();
-		assertEquals("TRIM([A]): TRIM([A])", cs.toString());
-	}
-
-	@Test
-	public void testParsingQueryEnvironmentWithoutExpressions()
-			throws ParseException, SQLException
-	{
-		SqlParser parser = new SqlParser();
-		parser.parse("SELECT A FROM test");
-		assertEquals("[A]", parser.getExpression(0).toString());
-		parser.parse("SELECT 123 a FROM test");
-		assertEquals("123", parser.getExpression(0).toString());
-		parser.parse("SELECT '123' a FROM test");
-		assertEquals("'123'", parser.getExpression(0).toString());
-	}
-
-	@Test
-	public void testParsingQueryEnvironmentWithExpressions() throws ParseException, SQLException
-	{
-		SqlParser parser = new SqlParser();
-		parser.parse("SELECT A+B AS SUM FROM test");
-		assertEquals("+ [A] [B]", parser.getExpression(0).toString());
-		parser.parse("SELECT A+B SUM FROM test");
-		assertEquals("+ [A] [B]", parser.getExpression(0).toString());
-		parser.parse("SELECT A+B SUM, B+C+'123' t12 FROM test");
-		assertEquals("+ [A] [B]", parser.getExpression(0).toString());
-		assertEquals("+ + [B] [C] '123'", parser.getExpression(1).toString());
-	}
-
-	@Test
-	public void testEvaluateBinaryOperationsSum() throws ParseException, SQLException
-	{
-		ExpressionParser cs;
-		cs = new ExpressionParser(new StringReader("A+b AS result"));
-		cs.parseQueryEnvEntry();
-		Map<String, Object> env = new HashMap<String, Object>();
-		env.put("A", new Integer(1));
-
-		env.put("B", new Integer(1));
-		assertEquals((Object)(new Integer("2")), cs.eval(env));
-		env.put("A", new Double(1));
-		assertEquals((Object)(new Double("2")), cs.eval(env));
-		env.put("A", new String("1"));
-		assertEquals("11", ""+cs.eval(env));
-	}
-
-	@Test
-	public void testEvaluateBinaryOperationsModulo() throws ParseException, SQLException
-	{
-		ExpressionParser cs;
-
-		cs = new ExpressionParser(new StringReader("A%b AS result"));
-		cs.parseQueryEnvEntry();
-
-		Map<String, Object> env = new HashMap<String, Object>();
-
-		env.put("A", new Integer(4));
-		env.put("B", new Integer(3));
-		assertEquals((Object)(new Integer("1")), cs.eval(env));
-
-		env.put("A", new Integer(-3));
-		env.put("B", new Integer(2));
-		assertEquals((Object)(new Integer("-1")), cs.eval(env));
-
-		env.put("A", new Integer(4));
-		env.put("B", new Integer(0));
-		try
-		{
-			cs.eval(env);
-			fail("Should raise a java.sql.SQLException");
-		}
-		catch (SQLException e)
-		{
-			
-		}
-
-		env.put("A", new Double(5));
-		env.put("B", new Double(3));
-		assertEquals((Object)(new Double("2")), cs.eval(env));
-
-		env.put("A", new Double(8.8));
-		env.put("B", new Double(3.3));
-		assertEquals((Object)(new Double("2.2")), cs.eval(env));
-
-		env.put("A", new Double(-5));
-		env.put("B", new Double(3));
-		assertEquals((Object)(new Double("-2")), cs.eval(env));
-	}
-
-	@Test
-	public void testEvaluateBinaryOperationsOtherThanSum() throws ParseException, SQLException
-	{
-		ExpressionParser cs;
-		cs = new ExpressionParser(new StringReader("a-b AS result"));
-		cs.parseQueryEnvEntry();
-		Map<String, Object> env = new HashMap<String, Object>();
-		env.put("A", new Integer(5));
-
-		env.put("B", new Integer(1));
-		assertEquals((Object)(new Integer("4")), cs.eval(env));
-		env.put("B", new Double(1));
-		assertEquals((Object)(new Double("4")), cs.eval(env));
-
-		cs = new ExpressionParser(new StringReader("a*b AS result"));
-		cs.parseQueryEnvEntry();
-
-		env.put("B", new Integer(1));
-		assertEquals((Object)(new Integer("5")), cs.eval(env));
-		env.put("B", new Double(1));
-		assertEquals((Object)(new Double("5")), cs.eval(env));
-		
-		cs = new ExpressionParser(new StringReader("a/b AS result"));
-		cs.parseQueryEnvEntry();
-		env.put("B", new Integer(2));
-		assertEquals((Object)(new Integer("2")), cs.eval(env));
-		env.put("B", new Double(2));
-		assertEquals((Object)(new Double("2.5")), cs.eval(env));
-
-		env.put("B", new Double(0));
-		try
-		{
-			cs.eval(env);
-			fail("Should raise a java.sql.SQLException");
-		}
-		catch (SQLException e)
-		{
-		}
-	}
-
-	@Test
-	public void testEvaluateShortOperations() throws ParseException, SQLException
-	{
-		ExpressionParser cs;
-		cs = new ExpressionParser(new StringReader("A+1 AS result"));
-		cs.parseQueryEnvEntry();
-		Map<String, Object> env = new HashMap<String, Object>();
-		env.put("A", new Short("1"));
-		Object o = cs.eval(env);
-		assertEquals(o.toString(), "2");
-
-		cs = new ExpressionParser(new StringReader("A+B AS result"));
-		cs.parseQueryEnvEntry();		
-		env.put("A", new Short("3"));
-		env.put("B", new Short("4"));
-		o = cs.eval(env);
-		assertEquals(o.toString(), "7");
-		
-		cs = new ExpressionParser(new StringReader("A/2 AS result"));
-		cs.parseQueryEnvEntry();		
-		env.put("A", new Short("25"));
-		o = cs.eval(env);
-		assertEquals(o.toString(), "12");
-	}
-
-	@Test
-	public void testEvaluateLongOperations() throws ParseException, SQLException
-	{
-		ExpressionParser cs;
-		cs = new ExpressionParser(new StringReader("A+5678678678 AS result"));
-		cs.parseQueryEnvEntry();
-		Map<String, Object> env = new HashMap<String, Object>();
-		env.put("A", new Integer("1"));
-		Object o = cs.eval(env);
-		assertEquals(o.toString(), "5678678679");
-
-		cs = new ExpressionParser(new StringReader("A-50000000000 AS result"));
-		cs.parseQueryEnvEntry();		
-		env.put("A", new Long("120000000000"));
-		o = cs.eval(env);
-		assertEquals(o.toString(), "70000000000");
-
-		cs = new ExpressionParser(new StringReader("A*5000000000 AS result"));
-		cs.parseQueryEnvEntry();		
-		env.put("A", new Integer("3"));
-		o = cs.eval(env);
-		assertEquals(o.toString(), "15000000000");
-
-		cs = new ExpressionParser(new StringReader("A*10000L AS result"));
-		cs.parseQueryEnvEntry();		
-		env.put("A", new Integer("1000000"));
-		o = cs.eval(env);
-		assertEquals(o.toString(), "10000000000");
-
-		cs = new ExpressionParser(new StringReader("A/10 AS result"));
-		cs.parseQueryEnvEntry();		
-		env.put("A", new Long("-1234567891230"));
-		o = cs.eval(env);
-		assertEquals(o.toString(), "-123456789123");
-	}
-
-	@Test
-	public void testEvaluateDateOperations() throws ParseException, SQLException
-	{
-		ExpressionParser cs;
-		cs = new ExpressionParser(new StringReader("CURRENT_DATE AS now"));
-		cs.parseQueryEnvEntry();
-		Map<String, Object> env = new HashMap<String, Object>();
-		env.put("@STRINGCONVERTER", new StringConverter("yyyy-mm-dd", "HH:mm:ss", "yyyy-MM-dd HH:mm:ss", "UTC"));
-
-		// Protect against unlikely situation of test running over date change at midnight.
-		String date1 = new Date(System.currentTimeMillis()).toString();
-		Object o = cs.eval(env);
-		String date2 = new Date(System.currentTimeMillis()).toString();
-		assertTrue(date1.equals(o.toString()) || date2.equals(o.toString()));
-
-		cs = new ExpressionParser(new StringReader("EXPIRYDATE + 10 as result"));
-		cs.parseQueryEnvEntry();
-		env.put("EXPIRYDATE", Date.valueOf("2011-11-24"));
-		o = cs.eval(env);
-		assertEquals(o.toString(), "2011-12-04");
-
-		cs = new ExpressionParser(new StringReader("10 + EXPIRYDATE as result"));
-		cs.parseQueryEnvEntry();
-		env.put("EXPIRYDATE", Date.valueOf("2011-11-24"));
-		o = cs.eval(env);
-		assertEquals(o.toString(), "2011-12-04");
-
-		cs = new ExpressionParser(new StringReader("EXPIRYDATE - 10 as result"));
-		cs.parseQueryEnvEntry();
-		env.put("EXPIRYDATE", Date.valueOf("2011-11-24"));
-		o = cs.eval(env);
-		assertEquals(o.toString(), "2011-11-14");
-
-		cs = new ExpressionParser(new StringReader("EXPIRYDATE - '2011-11-01' as result"));
-		cs.parseQueryEnvEntry();
-		env.put("EXPIRYDATE", Date.valueOf("2011-11-24"));
-		o = cs.eval(env);
-		assertEquals(o, new Integer(23));
-
-		cs = new ExpressionParser(new StringReader("ENDDATE - STARTDATE + 1 as result"));
-		cs.parseQueryEnvEntry();
-		env.put("STARTDATE", Date.valueOf("2011-11-22"));
-		env.put("ENDDATE", Date.valueOf("2011-11-24"));
-		o = cs.eval(env);
-		assertEquals(o, new Integer(3));
-	}
-
-	@Test
-	public void testEvaluateTimeOperations() throws ParseException, SQLException
-	{
-		ExpressionParser cs;
-		cs = new ExpressionParser(new StringReader("CURRENT_TIME AS T1"));
-		cs.parseQueryEnvEntry();
-		Map<String, Object> env = new HashMap<String, Object>();
-		Time t1 = (Time)cs.eval(env);
-		assertNotNull(t1);
-		// Avoid comparison with current time because it is changing as unit test runs 
-	}
-
-	@Test
-	public void testParsingIgnoresCase() throws ParseException, SQLException
-	{
-		SqlParser parser = new SqlParser();
-		parser.parse("SELECT A+B AS SUM FROM test");
-		assertEquals("+ [A] [B]", parser.getExpression(0).toString());
-		parser.parse("SELECT A+B As SUM FROM test");
-		assertEquals("+ [A] [B]", parser.getExpression(0).toString());
-		parser.parse("SELECT A+B aS SUM FROM test");
-		assertEquals("+ [A] [B]", parser.getExpression(0).toString());
-		parser.parse("SELECT A+B as SUM FROM test");
-		assertEquals("+ [A] [B]", parser.getExpression(0).toString());
-	}
-
-	@Test
-	public void testParsingTableAlias() throws ParseException, SQLException
-	{
-		SqlParser parser = new SqlParser();
-
-		parser.parse("SELECT Ab.Name FROM sample AS Ab WHERE Ab.ID='A123'");
-		assertEquals("AB", parser.getTableAlias());
-	}
-
-	@Test
-	public void testParsingWithNewlines() throws ParseException, SQLException
-	{
-		SqlParser parser = new SqlParser();
-
-		parser.parse("\r\nSELECT NAME\r\nas FLD_A\r\nFROM test\r\nWHERE ID=1\r\n");
-		assertTrue("Incorrect table name", parser.getTableName().equals("test"));
-
-		String[] cols = parser.getColumnNames();
-		assertTrue("Incorrect Column Count", cols.length == 1);
-
-		assertTrue("Column Name Col 0 '" + cols[0] + "' is not equal FLD_A",
-			cols[0].equalsIgnoreCase("fld_a"));
-	}
-
-	@Test
-	public void testParsingComma() throws ParseException, SQLException
-	{
-		SqlParser parser = new SqlParser();
-
-		parser.parse("SELECT Id + ',' + Name FROM sample");
-		assertEquals("+ + [ID] ',' [NAME]", parser.getExpression(0).toString());
-	}
-
-	@Test
-	public void testParsingQuotedFrom() throws ParseException, SQLException
-	{
-		SqlParser parser = new SqlParser();
-		Expression whereClause;
-
-		parser.parse("SELECT Id FROM sample where Signature = 'sent from my iPhone'");
-		whereClause = parser.getWhereClause();
-		assertNotNull("query has a WHERE clause", whereClause);
-		assertEquals("Incorrect WHERE", "= [SIGNATURE] 'sent from my iPhone'", whereClause.toString());
-	}
-
-	@Test
-	public void testParsingQuotedWhere() throws ParseException, SQLException
-	{
-		SqlParser parser = new SqlParser();
-		Expression whereClause;
-
-		parser.parse("SELECT Id FROM sample where Title like '%NOT WHERE I BELONG%'");
-		whereClause = parser.getWhereClause();
-		assertNotNull("query has a WHERE clause", whereClause);
-		assertEquals("Incorrect WHERE", "L [TITLE] '%NOT WHERE I BELONG%'", whereClause.toString());
-	}
-
-	@Test
-	public void testParsingEndingWithSemiColon() throws ParseException, SQLException
-	{
-		SqlParser parser1 = new SqlParser();
-		parser1.parse("SELECT Id FROM sample;");
-		assertEquals("sample", parser1.getTableName());
-
-		SqlParser parser2 = new SqlParser();
-		parser2.parse("SELECT Id FROM sample\n;");
-		assertEquals("sample", parser2.getTableName());
-	}
-
-	@Test
-	public void testParsingComments() throws ParseException, SQLException
-	{
-		SqlParser parser1 = new SqlParser();
-		parser1.parse("-- Comment Before\n" +
-			"--\n" +
-			"SELECT Id FROM sample\n" +
-			"-- Comment After");
-		assertEquals("sample", parser1.getTableName());
-		String[] cols = parser1.getColumnNames();
-		assertTrue("Incorrect Column Count", cols.length == 1);
-		assertTrue("Column Name Col 0 '" + cols[0] + "' is not equal Id",
-			cols[0].equalsIgnoreCase("Id"));
-
-		SqlParser parser2 = new SqlParser();
-		parser2.parse("SELECT\r\n" +
-			"MONTH, -- 1=January\r\n" +
-			"TEMPERATURE * (9.0 / 5) + 32 AS TEMP -- in Fahrenheit\r\n" +
-			"FROM\r\n" +
-			"climate\r\n" +
-			"WHERE\r\n" +
-			"CITYID = 77 -- See CITYINDEX.TXT\r\n");
-		assertEquals("climate", parser2.getTableName());
-		cols = parser2.getColumnNames();
-		assertTrue("Incorrect Column Count", cols.length == 2);
-		assertTrue("Column Name Col 0 '" + cols[0] + "' is not equal MONTH",
-			cols[0].equalsIgnoreCase("MONTH"));
-		assertTrue("Column Name Col 1 '" + cols[1] + "' is not equal TEMP",
-			cols[1].equalsIgnoreCase("TEMP"));
-	}
-	
-	@Test
-	public void testParsingMultipleStatements() throws ParseException, SQLException
-	{
-		MultipleSqlParser parser = new MultipleSqlParser();
-		List<SqlParser> parsers = parser.parse("SELECT A FROM test1 ; SELECT B FROM test2 ; SELECT C FROM test3");
-		assertEquals("SQL statement count", 3, parsers.size());
-		
-		assertEquals("[A]", parsers.get(0).getExpression(0).toString());
-		assertEquals("Incorrect table name", parsers.get(0).getTableName(), "test1");
-
-		assertEquals("[B]", parsers.get(1).getExpression(0).toString());
-		assertEquals("Incorrect table name", parsers.get(1).getTableName(), "test2");
-
-		assertEquals("[C]", parsers.get(2).getExpression(0).toString());
-		assertEquals("Incorrect table name", parsers.get(2).getTableName(), "test3");
-	}
-	
-	@Test
-	public void testWhereDiacritics() throws SQLException, ParseException
-	{
-		SqlParser parser = new SqlParser();
-		Map<String, Object> env = new HashMap<String, Object>();
-		env.put("C", new String(
-				"\u011B\u0161\u010D\u0159\u017E\u00FD\u00E1\u00ED\u00E9\u00FA\u016F\u010F\u0165\u0148\u011A\u0160\u010C\u0158\u017D\u00DD\u00C1\u00CD\u00C9\u00DA\u016E\u010E\u0164\u0147"));
-
-		/*
-		 *  Test with Unicode characters with code points greater than 255.
-		 *  \u0165 is LATIN SMALL LETTER T WITH CARON
-		 *  \u0148 is LATIN SMALL LETTER N WITH CARON
-		 *  \u011A is LATIN CAPITAL LETTER E WITH CARON
-		 */
-		parser.parse("SELECT * FROM test WHERE c LIKE '%\u0165\u0148\u011A%'");
-
-		assertEquals(true, parser.getWhereClause().isTrue(env));
-	}
->>>>>>> ac0ec3d3
 }