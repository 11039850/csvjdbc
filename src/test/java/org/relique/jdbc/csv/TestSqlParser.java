/**
 *  CsvJdbc - a JDBC driver for CSV files
 *  Copyright (C) 2001  Jonathan Ackerman
 *
 *  This library is free software; you can redistribute it and/or
 *  modify it under the terms of the GNU Lesser General Public
 *  License as published by the Free Software Foundation; either
 *  version 2.1 of the License, or (at your option) any later version.
 *
 *  This library is distributed in the hope that it will be useful,
 *  but WITHOUT ANY WARRANTY; without even the implied warranty of
 *  MERCHANTABILITY or FITNESS FOR A PARTICULAR PURPOSE.  See the GNU
 *  Lesser General Public License for more details.
 *
 *  You should have received a copy of the GNU Lesser General Public
 *  License along with this library; if not, write to the Free Software
 *  Foundation, Inc., 59 Temple Place, Suite 330, Boston, MA  02111-1307  USA
 */
package org.relique.jdbc.csv;

import static org.junit.Assert.assertEquals;
import static org.junit.Assert.assertNotNull;
import static org.junit.Assert.assertTrue;
import static org.junit.Assert.fail;

import java.io.StringReader;
import java.sql.Date;
import java.sql.SQLException;
import java.sql.Time;
import java.util.HashMap;
import java.util.List;
import java.util.Map;

import org.junit.Test;
import org.relique.jdbc.csv.Expression;
import org.relique.jdbc.csv.ExpressionParser;
import org.relique.jdbc.csv.MultipleSqlParser;
import org.relique.jdbc.csv.ParseException;
import org.relique.jdbc.csv.SqlParser;
import org.relique.jdbc.csv.StringConverter;

/**
 * This class is used to test the SqlParser class.
 *
 * @author Jonathan Ackerman
 */
public class TestSqlParser
{
    @Test
    public void testParserSimple() throws ParseException, SQLException
    {
        SqlParser parser = new SqlParser();

        parser.parse("SELECT location, parameter, ts, waarde, unit FROM total");
        assertTrue("Incorrect table name", parser.getTableName().equals("total"));

        String[] colNames = parser.getColumnNames();
        assertTrue("Incorrect Column Count", colNames.length == 5);

        assertEquals("Incorrect Column Name Col 0", colNames[0].toLowerCase(), "location");
        assertEquals("Incorrect Column Name Col 1", colNames[1].toLowerCase(), "parameter");
        assertEquals("Incorrect Column Name Col 2", colNames[2].toLowerCase(), "ts");
        assertEquals("Incorrect Column Name Col 3", colNames[3].toLowerCase(), "waarde");
        assertEquals("Incorrect Column Name Col 4", colNames[4].toLowerCase(), "unit");

        parser.parse("SELECT location, parameter, ts, name.suffix as value FROM total");
        assertTrue("Incorrect table name", parser.getTableName().equals("total"));

        assertEquals("Incorrect Column Count", 4, parser.getColumns().size());

        List<Object []> cols = parser.getColumns();
        assertEquals("Incorrect Column Count", 4, cols.size());

        Object[] colSpec = (Object[]) cols.get(3);
        assertEquals("Incorrect Column Name Col 3", "VALUE", colSpec[0].toString());
        assertEquals("Incorrect Column Name Col 3", "[NAME.SUFFIX]", colSpec[1].toString());

        try
        {
            String query = "SELECT location!parameter FROM total";
            parser.parse(query);
            fail("incorrect query '" + query + "' parsed as correct");
        }
        catch (Exception e)
        {
        }

        parser.parse("SELECT location+parameter FROM total");
        colNames = parser.getColumnNames();
        assertEquals("Incorrect Column Name Col 1", "+ [LOCATION] [PARAMETER]", colNames[0]);

        parser.parse("SELECT location-parameter FROM total");
        colNames = parser.getColumnNames();
        assertEquals("Incorrect Column Name Col 1", "- [LOCATION] [PARAMETER]", colNames[0]);

        parser.parse("SELECT location*parameter FROM total");
        colNames = parser.getColumnNames();
        assertEquals("Incorrect Column Name Col 1", "* [LOCATION] [PARAMETER]", colNames[0]);
    }

    @Test
    public void testParser() throws ParseException, SQLException
    {
        SqlParser parser = new SqlParser();

        parser.parse("SELECT FLD_A,FLD_B, TEST, H FROM test");
        assertTrue("Incorrect table name", parser.getTableName().equals("test"));

        String[] cols = parser.getColumnNames();
        assertTrue("Incorrect Column Count", cols.length == 4);

        assertTrue("Incorrect Column Name Col 0", cols[0].equals("FLD_A"));
        assertTrue("Incorrect Column Name Col 1", cols[1].equals("FLD_B"));
        assertTrue("Incorrect Column Name Col 2", cols[2].equals("TEST"));
        assertTrue("Incorrect Column Name Col 3", cols[3].equals("H"));
    }

    @Test
    public void testLiteralAsAlias() throws ParseException, SQLException
    {
        SqlParser parser = new SqlParser();

        parser.parse("SELECT 'abc' as FLD_A, 123 as FLD_B FROM test");
        assertTrue("Incorrect table name", parser.getTableName().equals("test"));

        String[] cols = parser.getColumnNames();
        assertTrue("Incorrect Column Count", cols.length == 2);

        assertTrue("Column Name Col 0 '" + cols[0] + "' is not equal FLD_A",
            cols[0].equalsIgnoreCase("fld_a"));
        assertTrue("Column Name Col 1 '" + cols[1] + "' is not equal FLD_B",
            cols[1].equalsIgnoreCase("FLD_B"));
    }

    @Test
    public void testFieldAsAlias() throws ParseException, SQLException
    {
        SqlParser parser = new SqlParser();

        parser.parse("SELECT abc as FLD_A, eee as FLD_B FROM test");
        assertTrue("Incorrect table name", parser.getTableName().equals("test"));

        String[] cols = parser.getColumnNames();
        assertTrue("Incorrect Column Count", cols.length == 2);

        assertTrue("Column Name Col 0 '" + cols[0] + "' is not equal FLD_A",
            cols[0].equalsIgnoreCase("fld_a"));
        assertTrue("Column Name Col 1 '" + cols[1] + "' is not equal FLD_B",
            cols[1].equalsIgnoreCase("FLD_B"));
    }

    /**
     * this case is only partially decoded by the parser...
     */
    @Test
    public void testAllColumns() throws ParseException, SQLException
    {
        SqlParser parser = new SqlParser();

        parser.parse("SELECT * FROM test");
        assertTrue("Incorrect table name", parser.getTableName().equals("test"));

        String[] cols = parser.getColumnNames();
        assertEquals("Incorrect Column Count", 1, cols.length);
    }

    /**
     * Test that where conditions are handled correctly
     */
    @Test
    public void testWhereCorrect() throws ParseException, SQLException
    {
        SqlParser parser = new SqlParser();
        parser.parse("SELECT FLD_A, FLD_B FROM test WHERE FLD_A = 20");
        assertEquals("Incorrect table name", "test", parser.getTableName());

        parser.parse("SELECT FLD_A, FLD_B FROM test WHERE FLD_A = '20'");
        assertEquals("Incorrect table name", "test", parser.getTableName());

        parser.parse("SELECT FLD_A,FLD_B FROM test WHERE FLD_A =20");
        assertEquals("Incorrect table name", "test", parser.getTableName());

        parser.parse("SELECT FLD_A FROM test WHERE FLD_A=20");
        assertEquals("Incorrect table name", "test", parser.getTableName());

        parser.parse("SELECT FLD_A, FLD_B FROM test WHERE FLD_B='Test Me'");
        assertEquals("Incorrect table name", "test", parser.getTableName());
    }

    /**
     * Test that where conditions with AND operator are parsed correctly
     */
    @Test
    public void testWhereParsing() throws ParseException, SQLException
    {
        SqlParser parser = new SqlParser();
        Expression whereClause;

        parser.parse("SELECT * FROM test WHERE A='20'");
        whereClause = parser.getWhereClause();
        assertNotNull("query has a WHERE clause", whereClause);
        assertEquals("Incorrect WHERE", "= [A] '20'", whereClause.toString());

        parser.parse("SELECT * FROM test WHERE A='20' AND B='AA'");
        whereClause = parser.getWhereClause();
        assertEquals("Incorrect WHERE", "AND = [A] '20' = [B] 'AA'",
            whereClause.toString());

        parser.parse("SELECT * FROM test WHERE A='20' OR B='AA'");
        whereClause = parser.getWhereClause();
        assertEquals("Incorrect WHERE", "OR = [A] '20' = [B] 'AA'",
            whereClause.toString());

        parser.parse("SELECT * FROM test WHERE A='20' OR B='AA' AND c=1");
        whereClause = parser.getWhereClause();
        assertEquals("Incorrect WHERE", "OR = [A] '20' AND = [B] 'AA' = [C] 1",
            whereClause.toString());

        parser.parse("SELECT * FROM test WHERE (A='20' OR B='AA') AND c=1");
        whereClause = parser.getWhereClause();
        assertEquals("Incorrect WHERE", "AND OR = [A] '20' = [B] 'AA' = [C] 1",
            whereClause.toString());
    }

    @Test
    public void testWhereMoreParsing() throws ParseException, SQLException
    {
        SqlParser parser = new SqlParser();
        String query;

        try
        {
            query = "SELECT * FROM test WHERE FLD_A = '20' AND AND = 'AA'";
            parser.parse(query);
            fail("incorrect query '" + query + "' parsed as correct");
        }
        catch (ParseException e)
        {
        }

        try
        {
            query = "SELECT * FROM test WHERE = 'AA'";
            parser.parse(query);
            fail("incorrect query '" + query + "' parsed as correct");
        }
        catch (ParseException e)
        {
        }

        try
        {
            query = "SELECT * FROM test WHERE FLD_A = '20' = 'AA'";
            parser.parse(query);
            fail("incorrect query '" + query + "' parsed as correct");
        }
        catch (ParseException e)
        {
        }

        parser.parse("SELECT * FROM test WHERE B IS NULL");
        Expression whereClause = parser.getWhereClause();
        assertEquals("Incorrect WHERE", "N [B]", whereClause.toString());
        parser.parse("SELECT * FROM test WHERE B IS NOT NULL");
        whereClause = parser.getWhereClause();
        assertEquals("Incorrect WHERE", "NOT N [B]", whereClause.toString());
        parser.parse("SELECT * FROM test WHERE B BETWEEN '20' AND 'AA'");
        whereClause = parser.getWhereClause();
        assertEquals("Incorrect WHERE", "B [B] '20' 'AA'", whereClause.toString());
        parser.parse("SELECT * FROM test WHERE B NOT BETWEEN '20' AND 'AA'");
        whereClause = parser.getWhereClause();
        assertEquals("Incorrect WHERE", "NOT B [B] '20' 'AA'", whereClause.toString());
        parser.parse("SELECT * FROM test WHERE B LIKE '20 AND AA'");
        whereClause = parser.getWhereClause();
		parser.parse("SELECT * FROM test WHERE B LIKE '12^_34' ESCAPE '^'");
		whereClause = parser.getWhereClause();
		assertEquals("Incorrect WHERE", "L [B] '12^_34' ESCAPE '^'", whereClause.toString());
        parser.parse("SELECT * FROM test WHERE B NOT LIKE 'X%'");
        whereClause = parser.getWhereClause();
        assertEquals("Incorrect WHERE", "NOT L [B] 'X%'", whereClause.toString());
        parser.parse("SELECT * FROM test WHERE B IN ('XX', 'YY')");
        whereClause = parser.getWhereClause();
        assertEquals("Incorrect WHERE", "IN [B] ('XX', 'YY')", whereClause.toString());

        parser.parse("SELECT * FROM test WHERE B IS NULL OR B BETWEEN '20' AND 'AA' AND B LIKE '20 AND AA'");
        whereClause = parser.getWhereClause();
        assertEquals("Incorrect WHERE", "OR N [B] AND B [B] '20' 'AA' L [B] '20 AND AA'",
            whereClause.toString());

        try
        {
            query = "SELECT * FROM test WHERE a=0 AND FLD_A";
            parser.parse(query);
            fail("incorrect query '" + query + "' parsed as correct");
        }
        catch (ParseException e)
        {
        }

        parser.parse("SELECT * FROM test WHERE B = (20)");
        whereClause = parser.getWhereClause();
        assertEquals("Incorrect WHERE", "= [B] 20", whereClause.toString());

        parser.parse("SELECT * FROM test WHERE B = 20 + 30");
        whereClause = parser.getWhereClause();
        assertEquals("Incorrect WHERE", "= [B] + 20 30", whereClause.toString());

        parser.parse("SELECT * FROM test WHERE B + 20 = 30");
        whereClause = parser.getWhereClause();
        assertEquals("Incorrect WHERE", "= + [B] 20 30", whereClause.toString());
    }

    /**
     * Test that where conditions with AND operator are parsed correctly
     */
    @Test
    public void testWhereEvaluating() throws ParseException, SQLException
    {
        SqlParser parser = new SqlParser();
        Map<String, Object> env = new HashMap<String, Object>();

        parser.parse("SELECT * FROM test WHERE c=1");
        env.clear();
        env.put("C", new Integer("1"));
        assertEquals(true, parser.getWhereClause().isTrue(env));

        parser.parse("SELECT * FROM test WHERE c='1'");
        env.clear();
        env.put("C", new String("1"));
        assertEquals(true, parser.getWhereClause().isTrue(env));

        parser.parse("SELECT * FROM test WHERE c=1.0");
        env.clear();
        env.put("C", new Double("1.0"));
        assertEquals(true, parser.getWhereClause().isTrue(env));

        parser.parse("SELECT * FROM test WHERE (A='20' OR B='AA') AND c=1");
		LogicalExpression whereClause = parser.getWhereClause();

        env.clear();
        env.put("A", new String("20"));
        env.put("B", new String("AA"));
        env.put("C", new Integer("1"));
        assertEquals(true, whereClause.isTrue(env));
        env.put("A", new Double("20"));
        assertEquals(true, whereClause.isTrue(env));
        env.put("B", new String(""));
        assertEquals(false, whereClause.isTrue(env));
        env.put("A", new String("20"));
        assertEquals(true, whereClause.isTrue(env));
        env.put("C", new Integer("3"));
        assertEquals(false, whereClause.isTrue(env));
    }

    /**
     * Test that where conditions with AND operator are parsed correctly
     */
    @Test
    public void testWhereComparisons() throws ParseException, SQLException
    {
        SqlParser parser = new SqlParser();
        Map<String, Object> env = new HashMap<String, Object>();
        env.put("C", new Integer("12"));

        parser.parse("SELECT * FROM test WHERE c=1");
        assertEquals(false, parser.getWhereClause().isTrue(env));
        parser.parse("SELECT * FROM test WHERE c<1");
        assertEquals(false, parser.getWhereClause().isTrue(env));
        parser.parse("SELECT * FROM test WHERE c>1");
        assertEquals(true, parser.getWhereClause().isTrue(env));
        parser.parse("SELECT * FROM test WHERE c<=1");
        assertEquals(false, parser.getWhereClause().isTrue(env));
        parser.parse("SELECT * FROM test WHERE c>=1");
        assertEquals(true, parser.getWhereClause().isTrue(env));
        parser.parse("SELECT * FROM test WHERE c<=12");
        assertEquals(true, parser.getWhereClause().isTrue(env));
        parser.parse("SELECT * FROM test WHERE c>=12");
        assertEquals(true, parser.getWhereClause().isTrue(env));
    }

    @Test
    public void testParsingWhereEmptyString() throws ParseException, SQLException
    {
        SqlParser parser = new SqlParser();
        Map<String, Object> env = new HashMap<String, Object>();
        env.put("C", new String(""));

        parser.parse("SELECT * FROM test WHERE c=''");
        assertEquals(true, parser.getWhereClause().isTrue(env));
    }

    @Test
    public void testParsingWhereSingleQuoteString() throws ParseException, SQLException
    {
        SqlParser parser = new SqlParser();
        Map<String, Object> env = new HashMap<String, Object>();
        env.put("C", new String("it's"));

        parser.parse("SELECT * FROM test WHERE c='it''s'");
        assertEquals(true, parser.getWhereClause().isTrue(env));
    }

    @Test
    public void testWhereEvaluatingIndistinguishedNumbers() throws ParseException, SQLException
    {
        SqlParser parser = new SqlParser();
        Map<String, Object> env = new HashMap<String, Object>();

        parser.parse("SELECT * FROM test WHERE c=1.0");
        env.clear();
        env.put("C", new Integer("1"));
        assertEquals(true, parser.getWhereClause().isTrue(env));
        env.put("C", new Double("1"));
        assertEquals(true, parser.getWhereClause().isTrue(env));
        env.put("C", new Float("1"));
        assertEquals(true, parser.getWhereClause().isTrue(env));
    }

    @Test
    public void testWhereEvaluatingIndistinguishedNegativeNumbers() throws ParseException, SQLException
    {
        SqlParser parser = new SqlParser();
        Map<String, Object> env = new HashMap<String, Object>();

        parser.parse("SELECT * FROM test WHERE c=-1.0");
        env.clear();
        env.put("C", new Integer("-1"));
        assertEquals(true, parser.getWhereClause().isTrue(env));
        env.put("C", new Double("-1"));
        assertEquals(true, parser.getWhereClause().isTrue(env));
        env.put("C", new Float("-1"));
        assertEquals(true, parser.getWhereClause().isTrue(env));
    }

    @Test
    public void testParsingQueryEnvironmentEntries() throws ParseException, SQLException
    {
        ExpressionParser cs;
        cs = new ExpressionParser(new StringReader("*"));
        cs.parseQueryEnvEntry();
        assertEquals("*: *", cs.toString());
        cs = new ExpressionParser(new StringReader("A"));
        cs.parseQueryEnvEntry();
        assertEquals("A: [A]", cs.toString());
        cs = new ExpressionParser(new StringReader("123 A"));
        cs.parseQueryEnvEntry();
        assertEquals("A: 123", cs.toString());
        cs = new ExpressionParser(new StringReader("123+2 A"));
        cs.parseQueryEnvEntry();
        assertEquals("A: + 123 2", cs.toString());
        cs = new ExpressionParser(new StringReader("123/2 A"));
        cs.parseQueryEnvEntry();
        assertEquals("A: / 123 2", cs.toString());
        cs = new ExpressionParser(new StringReader("123/-2 A"));
        cs.parseQueryEnvEntry();
        assertEquals("A: / 123 -2", cs.toString());
		cs = new ExpressionParser(new StringReader("'foo'||'bar' A"));
		cs.parseQueryEnvEntry();
		assertEquals("A: || 'foo' 'bar'", cs.toString());
        cs = new ExpressionParser(new StringReader("'123' A"));
        cs.parseQueryEnvEntry();
        assertEquals("A: '123'", cs.toString());
        cs = new ExpressionParser(new StringReader("A+B AS sum"));
        cs.parseQueryEnvEntry();
        assertEquals("SUM: + [A] [B]", cs.toString());
        cs = new ExpressionParser(new StringReader("A+B sum"));
        cs.parseQueryEnvEntry();
        assertEquals("SUM: + [A] [B]", cs.toString());
        cs = new ExpressionParser(new StringReader("B+C+'123' t1"));
        cs.parseQueryEnvEntry();
        assertEquals("T1: + + [B] [C] '123'", cs.toString());
        cs = new ExpressionParser(new StringReader("loc * par"));
        cs.parseQueryEnvEntry();
        assertEquals("* [LOC] [PAR]: * [LOC] [PAR]", cs.toString());
        cs = new ExpressionParser(new StringReader("123"));
        cs.parseQueryEnvEntry();
        assertEquals("123: 123", cs.toString());
        cs = new ExpressionParser(new StringReader("123+2"));
        cs.parseQueryEnvEntry();
        assertEquals("+ 123 2: + 123 2", cs.toString());
        cs = new ExpressionParser(new StringReader("'123'"));
        cs.parseQueryEnvEntry();
        assertEquals("'123': '123'", cs.toString());
        cs = new ExpressionParser(new StringReader("UPPER(A)"));
        cs.parseQueryEnvEntry();
        assertEquals("UPPER([A]): UPPER([A])", cs.toString());
        cs = new ExpressionParser(new StringReader("LENGTH(A)"));
        cs.parseQueryEnvEntry();
        assertEquals("LENGTH([A]): LENGTH([A])", cs.toString());
    }

    @Test
    public void testParsingQueryEnvironmentWithoutExpressions()
            throws ParseException, SQLException
    {
        SqlParser parser = new SqlParser();
        parser.parse("SELECT A FROM test");
        assertEquals("[A]", parser.getExpression(0).toString());
        parser.parse("SELECT 123 a FROM test");
        assertEquals("123", parser.getExpression(0).toString());
        parser.parse("SELECT '123' a FROM test");
        assertEquals("'123'", parser.getExpression(0).toString());
    }

    @Test
    public void testParsingQueryEnvironmentWithExpressions() throws ParseException, SQLException
    {
        SqlParser parser = new SqlParser();
        parser.parse("SELECT A+B AS SUM FROM test");
        assertEquals("+ [A] [B]", parser.getExpression(0).toString());
        parser.parse("SELECT A+B SUM FROM test");
        assertEquals("+ [A] [B]", parser.getExpression(0).toString());
        parser.parse("SELECT A+B SUM, B+C+'123' t12 FROM test");
        assertEquals("+ [A] [B]", parser.getExpression(0).toString());
        assertEquals("+ + [B] [C] '123'", parser.getExpression(1).toString());
    }

    @Test
    public void testEvaluateBinaryOperationsSum() throws ParseException, SQLException
    {
        ExpressionParser cs;
        cs = new ExpressionParser(new StringReader("A+b AS result"));
        cs.parseQueryEnvEntry();
        Map<String, Object> env = new HashMap<String, Object>();
        env.put("A", new Integer(1));

        env.put("B", new Integer(1));
        assertEquals((Object)(new Integer("2")), cs.eval(env));
        env.put("A", new Double(1));
        assertEquals((Object)(new Double("2")), cs.eval(env));
        env.put("A", new String("1"));
		// string concatenation because one of the arguments is a string
        assertEquals("11", ""+cs.eval(env));
    }


    @Test
	public void testEvaluateBinaryOperationsConcat() throws ParseException, SQLException
	{
		ExpressionParser cs;
		cs = new ExpressionParser(new StringReader("A || B AS result"));
		cs.parseQueryEnvEntry();
		Map<String, Object> env = new HashMap<String, Object>();
		env.put("A", "Hello");
		env.put("B", "World");
		assertEquals("HelloWorld", cs.eval(env));
		env.put("B", new Integer(100));
		assertEquals("Hello100", cs.eval(env));
	}

	@Test
    public void testEvaluateBinaryOperationsModulo() throws ParseException, SQLException
    {
        ExpressionParser cs;

        cs = new ExpressionParser(new StringReader("A%b AS result"));
        cs.parseQueryEnvEntry();

        Map<String, Object> env = new HashMap<String, Object>();

        env.put("A", new Integer(4));
        env.put("B", new Integer(3));
        assertEquals((Object)(new Integer("1")), cs.eval(env));

        env.put("A", new Integer(-3));
        env.put("B", new Integer(2));
        assertEquals((Object)(new Integer("-1")), cs.eval(env));

		env.put("A", new Integer(4));
		env.put("B", new Integer(0));
		try
		{
			cs.eval(env);
			fail("Should raise a java.sql.SQLException");
		}
		catch (SQLException e)
		{
			
		}

        env.put("A", new Double(5));
        env.put("B", new Double(3));
        assertEquals((Object)(new Double("2")), cs.eval(env));

        env.put("A", new Double(-5));
        env.put("B", new Double(3));
        assertEquals((Object)(new Double("-2")), cs.eval(env));
    }

    @Test
    public void testEvaluateBinaryOperationsOtherThanSum() throws ParseException, SQLException
    {
        ExpressionParser cs;
        cs = new ExpressionParser(new StringReader("a-b AS result"));
        cs.parseQueryEnvEntry();
        Map<String, Object> env = new HashMap<String, Object>();
        env.put("A", new Integer(5));

        env.put("B", new Integer(1));
        assertEquals((Object)(new Integer("4")), cs.eval(env));
        env.put("B", new Double(1));
        assertEquals((Object)(new Double("4")), cs.eval(env));

        cs = new ExpressionParser(new StringReader("a*b AS result"));
        cs.parseQueryEnvEntry();

        env.put("B", new Integer(1));
        assertEquals((Object)(new Integer("5")), cs.eval(env));
        env.put("B", new Double(1));
        assertEquals((Object)(new Double("5")), cs.eval(env));

        cs = new ExpressionParser(new StringReader("a/b AS result"));
        cs.parseQueryEnvEntry();
        env.put("B", new Integer(2));
        assertEquals((Object)(new Integer("2")), cs.eval(env));
        env.put("B", new Double(2));
        assertEquals((Object)(new Double("2.5")), cs.eval(env));

		env.put("B", new Double(0));
		try
		{
			cs.eval(env);
			fail("Should raise a java.sql.SQLException");
		}
		catch (SQLException e)
		{
		}
	}

<<<<<<< HEAD
    @Test
    public void testEvaluateShortOperations() throws ParseException, SQLException
    {
        ExpressionParser cs;
        cs = new ExpressionParser(new StringReader("A+1 AS result"));
        cs.parseQueryEnvEntry();
        Map<String, Object> env = new HashMap<String, Object>();
        env.put("A", new Short("1"));
        Object o = cs.eval(env);
        assertEquals(o.toString(), "2");

        cs = new ExpressionParser(new StringReader("A+B AS result"));
        cs.parseQueryEnvEntry();
        env.put("A", new Short("3"));
        env.put("B", new Short("4"));
        o = cs.eval(env);
        assertEquals(o.toString(), "7");

        cs = new ExpressionParser(new StringReader("A/2 AS result"));
        cs.parseQueryEnvEntry();
        env.put("A", new Short("25"));
        o = cs.eval(env);
        assertEquals(o.toString(), "12");
    }

    @Test
    public void testEvaluateLongOperations() throws ParseException, SQLException
    {
        ExpressionParser cs;
        cs = new ExpressionParser(new StringReader("A+5678678678 AS result"));
        cs.parseQueryEnvEntry();
        Map<String, Object> env = new HashMap<String, Object>();
        env.put("A", new Integer("1"));
        Object o = cs.eval(env);
        assertEquals(o.toString(), "5678678679");

        cs = new ExpressionParser(new StringReader("A-50000000000 AS result"));
        cs.parseQueryEnvEntry();
        env.put("A", new Long("120000000000"));
        o = cs.eval(env);
        assertEquals(o.toString(), "70000000000");

        cs = new ExpressionParser(new StringReader("A*5000000000 AS result"));
        cs.parseQueryEnvEntry();
        env.put("A", new Integer("3"));
        o = cs.eval(env);
        assertEquals(o.toString(), "15000000000");

        cs = new ExpressionParser(new StringReader("A*10000L AS result"));
        cs.parseQueryEnvEntry();
        env.put("A", new Integer("1000000"));
        o = cs.eval(env);
        assertEquals(o.toString(), "10000000000");

        cs = new ExpressionParser(new StringReader("A/10 AS result"));
        cs.parseQueryEnvEntry();
        env.put("A", new Long("-1234567891230"));
        o = cs.eval(env);
        assertEquals(o.toString(), "-123456789123");
    }

    @Test
    public void testEvaluateDateOperations() throws ParseException, SQLException
    {
        ExpressionParser cs;
        cs = new ExpressionParser(new StringReader("CURRENT_DATE AS now"));
        cs.parseQueryEnvEntry();
        Map<String, Object> env = new HashMap<String, Object>();
        env.put("@STRINGCONVERTER", new StringConverter("yyyy-mm-dd", "HH:mm:ss", "yyyy-MM-dd HH:mm:ss", "UTC"));

        // Protect against unlikely situation of test running over date change at midnight.
        String date1 = new Date(System.currentTimeMillis()).toString();
        Object o = cs.eval(env);
        String date2 = new Date(System.currentTimeMillis()).toString();
        assertTrue(date1.equals(o.toString()) || date2.equals(o.toString()));

        cs = new ExpressionParser(new StringReader("EXPIRYDATE + 10 as result"));
        cs.parseQueryEnvEntry();
        env.put("EXPIRYDATE", Date.valueOf("2011-11-24"));
        o = cs.eval(env);
        assertEquals(o.toString(), "2011-12-04");

        cs = new ExpressionParser(new StringReader("10 + EXPIRYDATE as result"));
        cs.parseQueryEnvEntry();
        env.put("EXPIRYDATE", Date.valueOf("2011-11-24"));
        o = cs.eval(env);
        assertEquals(o.toString(), "2011-12-04");

        cs = new ExpressionParser(new StringReader("EXPIRYDATE - 10 as result"));
        cs.parseQueryEnvEntry();
        env.put("EXPIRYDATE", Date.valueOf("2011-11-24"));
        o = cs.eval(env);
        assertEquals(o.toString(), "2011-11-14");

        cs = new ExpressionParser(new StringReader("EXPIRYDATE - '2011-11-01' as result"));
        cs.parseQueryEnvEntry();
        env.put("EXPIRYDATE", Date.valueOf("2011-11-24"));
        o = cs.eval(env);
        assertEquals(o, new Integer(23));

        cs = new ExpressionParser(new StringReader("ENDDATE - STARTDATE + 1 as result"));
        cs.parseQueryEnvEntry();
        env.put("STARTDATE", Date.valueOf("2011-11-22"));
        env.put("ENDDATE", Date.valueOf("2011-11-24"));
        o = cs.eval(env);
        assertEquals(o, new Integer(3));
    }

    @Test
    public void testEvaluateTimeOperations() throws ParseException, SQLException
    {
        ExpressionParser cs;
        cs = new ExpressionParser(new StringReader("CURRENT_TIME AS T1"));
        cs.parseQueryEnvEntry();
        Map<String, Object> env = new HashMap<String, Object>();
        Time t1 = (Time)cs.eval(env);
        assertNotNull(t1);
        // Avoid comparison with current time because it is changing as unit test runs
    }

    @Test
    public void testParsingIgnoresCase() throws ParseException, SQLException
    {
        SqlParser parser = new SqlParser();
        parser.parse("SELECT A+B AS SUM FROM test");
        assertEquals("+ [A] [B]", parser.getExpression(0).toString());
        parser.parse("SELECT A+B As SUM FROM test");
        assertEquals("+ [A] [B]", parser.getExpression(0).toString());
        parser.parse("SELECT A+B aS SUM FROM test");
        assertEquals("+ [A] [B]", parser.getExpression(0).toString());
        parser.parse("SELECT A+B as SUM FROM test");
        assertEquals("+ [A] [B]", parser.getExpression(0).toString());
    }

    @Test
    public void testParsingTableAlias() throws ParseException, SQLException
    {
        SqlParser parser = new SqlParser();

        parser.parse("SELECT Ab.Name FROM sample AS Ab WHERE Ab.ID='A123'");
        assertEquals("AB", parser.getTableAlias());
    }

    @Test
    public void testParsingWithNewlines() throws ParseException, SQLException
    {
        SqlParser parser = new SqlParser();

        parser.parse("\r\nSELECT NAME\r\nas FLD_A\r\nFROM test\r\nWHERE ID=1\r\n");
        assertTrue("Incorrect table name", parser.getTableName().equals("test"));

        String[] cols = parser.getColumnNames();
        assertTrue("Incorrect Column Count", cols.length == 1);

        assertTrue("Column Name Col 0 '" + cols[0] + "' is not equal FLD_A",
            cols[0].equalsIgnoreCase("fld_a"));
    }

    @Test
    public void testParsingComma() throws ParseException, SQLException
    {
        SqlParser parser = new SqlParser();

        parser.parse("SELECT Id + ',' + Name FROM sample");
        assertEquals("+ + [ID] ',' [NAME]", parser.getExpression(0).toString());
    }

    @Test
    public void testParsingQuotedFrom() throws ParseException, SQLException
    {
        SqlParser parser = new SqlParser();
        Expression whereClause;

        parser.parse("SELECT Id FROM sample where Signature = 'sent from my iPhone'");
        whereClause = parser.getWhereClause();
        assertNotNull("query has a WHERE clause", whereClause);
        assertEquals("Incorrect WHERE", "= [SIGNATURE] 'sent from my iPhone'", whereClause.toString());
    }

    @Test
    public void testParsingQuotedWhere() throws ParseException, SQLException
    {
        SqlParser parser = new SqlParser();
        Expression whereClause;

        parser.parse("SELECT Id FROM sample where Title like '%NOT WHERE I BELONG%'");
        whereClause = parser.getWhereClause();
        assertNotNull("query has a WHERE clause", whereClause);
        assertEquals("Incorrect WHERE", "L [TITLE] '%NOT WHERE I BELONG%'", whereClause.toString());
    }

    @Test
    public void testParsingEndingWithSemiColon() throws ParseException, SQLException
    {
        SqlParser parser1 = new SqlParser();
        parser1.parse("SELECT Id FROM sample;");
        assertEquals("sample", parser1.getTableName());

        SqlParser parser2 = new SqlParser();
        parser2.parse("SELECT Id FROM sample\n;");
        assertEquals("sample", parser2.getTableName());
    }

    @Test
    public void testParsingComments() throws ParseException, SQLException
    {
        SqlParser parser1 = new SqlParser();
        parser1.parse("-- Comment Before\n" +
            "--\n" +
            "SELECT Id FROM sample\n" +
            "-- Comment After");
        assertEquals("sample", parser1.getTableName());
        String[] cols = parser1.getColumnNames();
        assertTrue("Incorrect Column Count", cols.length == 1);
        assertTrue("Column Name Col 0 '" + cols[0] + "' is not equal Id",
            cols[0].equalsIgnoreCase("Id"));

        SqlParser parser2 = new SqlParser();
        parser2.parse("SELECT\r\n" +
            "MONTH, -- 1=January\r\n" +
            "TEMPERATURE * (9.0 / 5) + 32 AS TEMP -- in Fahrenheit\r\n" +
            "FROM\r\n" +
            "climate\r\n" +
            "WHERE\r\n" +
            "CITYID = 77 -- See CITYINDEX.TXT\r\n");
        assertEquals("climate", parser2.getTableName());
        cols = parser2.getColumnNames();
        assertTrue("Incorrect Column Count", cols.length == 2);
        assertTrue("Column Name Col 0 '" + cols[0] + "' is not equal MONTH",
            cols[0].equalsIgnoreCase("MONTH"));
        assertTrue("Column Name Col 1 '" + cols[1] + "' is not equal TEMP",
            cols[1].equalsIgnoreCase("TEMP"));
    }

    @Test
    public void testParsingMultipleStatements() throws ParseException, SQLException
    {
        MultipleSqlParser parser = new MultipleSqlParser();
        List<SqlParser> parsers = parser.parse("SELECT A FROM test1 ; SELECT B FROM test2 ; SELECT C FROM test3");
        assertEquals("SQL statement count", 3, parsers.size());

        assertEquals("[A]", parsers.get(0).getExpression(0).toString());
        assertEquals("Incorrect table name", parsers.get(0).getTableName(), "test1");

        assertEquals("[B]", parsers.get(1).getExpression(0).toString());
        assertEquals("Incorrect table name", parsers.get(1).getTableName(), "test2");

        assertEquals("[C]", parsers.get(2).getExpression(0).toString());
        assertEquals("Incorrect table name", parsers.get(2).getTableName(), "test3");
    }

    @Test
    public void testWhereDiacritics() throws SQLException, ParseException
    {
        SqlParser parser = new SqlParser();
        Map<String, Object> env = new HashMap<String, Object>();
        env.put("C", new String(
                "\u011B\u0161\u010D\u0159\u017E\u00FD\u00E1\u00ED\u00E9\u00FA\u016F\u010F\u0165\u0148\u011A\u0160\u010C\u0158\u017D\u00DD\u00C1\u00CD\u00C9\u00DA\u016E\u010E\u0164\u0147"));

        /*
         *  Test with Unicode characters with code points greater than 255.
         *  \u0165 is LATIN SMALL LETTER T WITH CARON
         *  \u0148 is LATIN SMALL LETTER N WITH CARON
         *  \u011A is LATIN CAPITAL LETTER E WITH CARON
         */
        parser.parse("SELECT * FROM test WHERE c LIKE '%\u0165\u0148\u011A%'");

        assertEquals(true, parser.getWhereClause().isTrue(env));
    }
=======
	@Test
	public void testEvaluateShortOperations() throws ParseException, SQLException
	{
		ExpressionParser cs;
		cs = new ExpressionParser(new StringReader("A+1 AS result"));
		cs.parseQueryEnvEntry();
		Map<String, Object> env = new HashMap<String, Object>();
		env.put("A", new Short("1"));
		Object o = cs.eval(env);
		assertEquals(o.toString(), "2");

		cs = new ExpressionParser(new StringReader("A+B AS result"));
		cs.parseQueryEnvEntry();		
		env.put("A", new Short("3"));
		env.put("B", new Short("4"));
		o = cs.eval(env);
		assertEquals(o.toString(), "7");
		
		cs = new ExpressionParser(new StringReader("A/2 AS result"));
		cs.parseQueryEnvEntry();		
		env.put("A", new Short("25"));
		o = cs.eval(env);
		assertEquals(o.toString(), "12");
	}

	@Test
	public void testEvaluateLongOperations() throws ParseException, SQLException
	{
		ExpressionParser cs;
		cs = new ExpressionParser(new StringReader("A+5678678678 AS result"));
		cs.parseQueryEnvEntry();
		Map<String, Object> env = new HashMap<String, Object>();
		env.put("A", new Integer("1"));
		Object o = cs.eval(env);
		assertEquals(o.toString(), "5678678679");

		cs = new ExpressionParser(new StringReader("A-50000000000 AS result"));
		cs.parseQueryEnvEntry();		
		env.put("A", new Long("120000000000"));
		o = cs.eval(env);
		assertEquals(o.toString(), "70000000000");

		cs = new ExpressionParser(new StringReader("A*5000000000 AS result"));
		cs.parseQueryEnvEntry();		
		env.put("A", new Integer("3"));
		o = cs.eval(env);
		assertEquals(o.toString(), "15000000000");

		cs = new ExpressionParser(new StringReader("A*10000L AS result"));
		cs.parseQueryEnvEntry();		
		env.put("A", new Integer("1000000"));
		o = cs.eval(env);
		assertEquals(o.toString(), "10000000000");

		cs = new ExpressionParser(new StringReader("A/10 AS result"));
		cs.parseQueryEnvEntry();		
		env.put("A", new Long("-1234567891230"));
		o = cs.eval(env);
		assertEquals(o.toString(), "-123456789123");
	}

	@Test
	public void testEvaluateDateOperations() throws ParseException, SQLException
	{
		ExpressionParser cs;
		cs = new ExpressionParser(new StringReader("CURRENT_DATE AS now"));
		cs.parseQueryEnvEntry();
		Map<String, Object> env = new HashMap<String, Object>();
		env.put(StringConverter.COLUMN_NAME, new StringConverter("yyyy-mm-dd", "HH:mm:ss", "yyyy-MM-dd HH:mm:ss", "UTC"));

		// Protect against unlikely situation of test running over date change at midnight.
		String date1 = new Date(System.currentTimeMillis()).toString();
		Object o = cs.eval(env);
		String date2 = new Date(System.currentTimeMillis()).toString();
		assertTrue(date1.equals(o.toString()) || date2.equals(o.toString()));

		cs = new ExpressionParser(new StringReader("EXPIRYDATE + 10 as result"));
		cs.parseQueryEnvEntry();
		env.put("EXPIRYDATE", Date.valueOf("2011-11-24"));
		o = cs.eval(env);
		assertEquals(o.toString(), "2011-12-04");

		cs = new ExpressionParser(new StringReader("10 + EXPIRYDATE as result"));
		cs.parseQueryEnvEntry();
		env.put("EXPIRYDATE", Date.valueOf("2011-11-24"));
		o = cs.eval(env);
		assertEquals(o.toString(), "2011-12-04");

		cs = new ExpressionParser(new StringReader("EXPIRYDATE - 10 as result"));
		cs.parseQueryEnvEntry();
		env.put("EXPIRYDATE", Date.valueOf("2011-11-24"));
		o = cs.eval(env);
		assertEquals(o.toString(), "2011-11-14");

		cs = new ExpressionParser(new StringReader("EXPIRYDATE - '2011-11-01' as result"));
		cs.parseQueryEnvEntry();
		env.put("EXPIRYDATE", Date.valueOf("2011-11-24"));
		o = cs.eval(env);
		assertEquals(o, new Integer(23));

		cs = new ExpressionParser(new StringReader("ENDDATE - STARTDATE + 1 as result"));
		cs.parseQueryEnvEntry();
		env.put("STARTDATE", Date.valueOf("2011-11-22"));
		env.put("ENDDATE", Date.valueOf("2011-11-24"));
		o = cs.eval(env);
		assertEquals(o, new Integer(3));
	}

	@Test
	public void testEvaluateTimeOperations() throws ParseException, SQLException
	{
		ExpressionParser cs;
		cs = new ExpressionParser(new StringReader("CURRENT_TIME AS T1"));
		cs.parseQueryEnvEntry();
		Map<String, Object> env = new HashMap<String, Object>();
		Time t1 = (Time)cs.eval(env);
		assertNotNull(t1);
		// Avoid comparison with current time because it is changing as unit test runs 
	}

	@Test
	public void testParsingIgnoresCase() throws ParseException, SQLException
	{
		SqlParser parser = new SqlParser();
		parser.parse("SELECT A+B AS SUM FROM test");
		assertEquals("+ [A] [B]", parser.getExpression(0).toString());
		parser.parse("SELECT A+B As SUM FROM test");
		assertEquals("+ [A] [B]", parser.getExpression(0).toString());
		parser.parse("SELECT A+B aS SUM FROM test");
		assertEquals("+ [A] [B]", parser.getExpression(0).toString());
		parser.parse("SELECT A+B as SUM FROM test");
		assertEquals("+ [A] [B]", parser.getExpression(0).toString());
	}

	@Test
	public void testParsingTableAlias() throws ParseException, SQLException
	{
		SqlParser parser = new SqlParser();

		parser.parse("SELECT Ab.Name FROM sample AS Ab WHERE Ab.ID='A123'");
		assertEquals("AB", parser.getTableAlias());
	}

	@Test
	public void testParsingWithNewlines() throws ParseException, SQLException
	{
		SqlParser parser = new SqlParser();

		parser.parse("\r\nSELECT NAME\r\nas FLD_A\r\nFROM test\r\nWHERE ID=1\r\n");
		assertTrue("Incorrect table name", parser.getTableName().equals("test"));

		String[] cols = parser.getColumnNames();
		assertTrue("Incorrect Column Count", cols.length == 1);

		assertTrue("Column Name Col 0 '" + cols[0] + "' is not equal FLD_A",
			cols[0].equalsIgnoreCase("fld_a"));
	}

	@Test
	public void testParsingComma() throws ParseException, SQLException
	{
		SqlParser parser = new SqlParser();

		parser.parse("SELECT Id + ',' + Name FROM sample");
		assertEquals("+ + [ID] ',' [NAME]", parser.getExpression(0).toString());
	}

	@Test
	public void testParsingQuotedFrom() throws ParseException, SQLException
	{
		SqlParser parser = new SqlParser();
		Expression whereClause;

		parser.parse("SELECT Id FROM sample where Signature = 'sent from my iPhone'");
		whereClause = parser.getWhereClause();
		assertNotNull("query has a WHERE clause", whereClause);
		assertEquals("Incorrect WHERE", "= [SIGNATURE] 'sent from my iPhone'", whereClause.toString());
	}

	@Test
	public void testParsingQuotedWhere() throws ParseException, SQLException
	{
		SqlParser parser = new SqlParser();
		Expression whereClause;

		parser.parse("SELECT Id FROM sample where Title like '%NOT WHERE I BELONG%'");
		whereClause = parser.getWhereClause();
		assertNotNull("query has a WHERE clause", whereClause);
		assertEquals("Incorrect WHERE", "L [TITLE] '%NOT WHERE I BELONG%'", whereClause.toString());
	}

	@Test
	public void testParsingEndingWithSemiColon() throws ParseException, SQLException
	{
		SqlParser parser1 = new SqlParser();
		parser1.parse("SELECT Id FROM sample;");
		assertEquals("sample", parser1.getTableName());

		SqlParser parser2 = new SqlParser();
		parser2.parse("SELECT Id FROM sample\n;");
		assertEquals("sample", parser2.getTableName());
	}

	@Test
	public void testParsingComments() throws ParseException, SQLException
	{
		SqlParser parser1 = new SqlParser();
		parser1.parse("-- Comment Before\n" +
			"--\n" +
			"SELECT Id FROM sample\n" +
			"-- Comment After");
		assertEquals("sample", parser1.getTableName());
		String[] cols = parser1.getColumnNames();
		assertTrue("Incorrect Column Count", cols.length == 1);
		assertTrue("Column Name Col 0 '" + cols[0] + "' is not equal Id",
			cols[0].equalsIgnoreCase("Id"));

		SqlParser parser2 = new SqlParser();
		parser2.parse("SELECT\r\n" +
			"MONTH, -- 1=January\r\n" +
			"TEMPERATURE * (9.0 / 5) + 32 AS TEMP -- in Fahrenheit\r\n" +
			"FROM\r\n" +
			"climate\r\n" +
			"WHERE\r\n" +
			"CITYID = 77 -- See CITYINDEX.TXT\r\n");
		assertEquals("climate", parser2.getTableName());
		cols = parser2.getColumnNames();
		assertTrue("Incorrect Column Count", cols.length == 2);
		assertTrue("Column Name Col 0 '" + cols[0] + "' is not equal MONTH",
			cols[0].equalsIgnoreCase("MONTH"));
		assertTrue("Column Name Col 1 '" + cols[1] + "' is not equal TEMP",
			cols[1].equalsIgnoreCase("TEMP"));
	}
	
	@Test
	public void testParsingMultipleStatements() throws ParseException, SQLException
	{
		MultipleSqlParser parser = new MultipleSqlParser();
		List<SqlParser> parsers = parser.parse("SELECT A FROM test1 ; SELECT B FROM test2 ; SELECT C FROM test3");
		assertEquals("SQL statement count", 3, parsers.size());
		
		assertEquals("[A]", parsers.get(0).getExpression(0).toString());
		assertEquals("Incorrect table name", parsers.get(0).getTableName(), "test1");

		assertEquals("[B]", parsers.get(1).getExpression(0).toString());
		assertEquals("Incorrect table name", parsers.get(1).getTableName(), "test2");

		assertEquals("[C]", parsers.get(2).getExpression(0).toString());
		assertEquals("Incorrect table name", parsers.get(2).getTableName(), "test3");
	}
	
	@Test
	public void testWhereDiacritics() throws SQLException, ParseException
	{
		SqlParser parser = new SqlParser();
		Map<String, Object> env = new HashMap<String, Object>();
		env.put("C", new String(
				"\u011B\u0161\u010D\u0159\u017E\u00FD\u00E1\u00ED\u00E9\u00FA\u016F\u010F\u0165\u0148\u011A\u0160\u010C\u0158\u017D\u00DD\u00C1\u00CD\u00C9\u00DA\u016E\u010E\u0164\u0147"));

		/*
		 *  Test with Unicode characters with code points greater than 255.
		 *  \u0165 is LATIN SMALL LETTER T WITH CARON
		 *  \u0148 is LATIN SMALL LETTER N WITH CARON
		 *  \u011A is LATIN CAPITAL LETTER E WITH CARON
		 */
		parser.parse("SELECT * FROM test WHERE c LIKE '%\u0165\u0148\u011A%'");

		assertEquals(true, parser.getWhereClause().isTrue(env));
	}
>>>>>>> 3405aa27
}<|MERGE_RESOLUTION|>--- conflicted
+++ resolved
@@ -627,7 +627,6 @@
 		}
 	}
 
-<<<<<<< HEAD
     @Test
     public void testEvaluateShortOperations() throws ParseException, SQLException
     {
@@ -696,7 +695,7 @@
         cs = new ExpressionParser(new StringReader("CURRENT_DATE AS now"));
         cs.parseQueryEnvEntry();
         Map<String, Object> env = new HashMap<String, Object>();
-        env.put("@STRINGCONVERTER", new StringConverter("yyyy-mm-dd", "HH:mm:ss", "yyyy-MM-dd HH:mm:ss", "UTC"));
+		env.put(StringConverter.COLUMN_NAME, new StringConverter("yyyy-mm-dd", "HH:mm:ss", "yyyy-MM-dd HH:mm:ss", "UTC"));
 
         // Protect against unlikely situation of test running over date change at midnight.
         String date1 = new Date(System.currentTimeMillis()).toString();
@@ -897,275 +896,4 @@
 
         assertEquals(true, parser.getWhereClause().isTrue(env));
     }
-=======
-	@Test
-	public void testEvaluateShortOperations() throws ParseException, SQLException
-	{
-		ExpressionParser cs;
-		cs = new ExpressionParser(new StringReader("A+1 AS result"));
-		cs.parseQueryEnvEntry();
-		Map<String, Object> env = new HashMap<String, Object>();
-		env.put("A", new Short("1"));
-		Object o = cs.eval(env);
-		assertEquals(o.toString(), "2");
-
-		cs = new ExpressionParser(new StringReader("A+B AS result"));
-		cs.parseQueryEnvEntry();		
-		env.put("A", new Short("3"));
-		env.put("B", new Short("4"));
-		o = cs.eval(env);
-		assertEquals(o.toString(), "7");
-		
-		cs = new ExpressionParser(new StringReader("A/2 AS result"));
-		cs.parseQueryEnvEntry();		
-		env.put("A", new Short("25"));
-		o = cs.eval(env);
-		assertEquals(o.toString(), "12");
-	}
-
-	@Test
-	public void testEvaluateLongOperations() throws ParseException, SQLException
-	{
-		ExpressionParser cs;
-		cs = new ExpressionParser(new StringReader("A+5678678678 AS result"));
-		cs.parseQueryEnvEntry();
-		Map<String, Object> env = new HashMap<String, Object>();
-		env.put("A", new Integer("1"));
-		Object o = cs.eval(env);
-		assertEquals(o.toString(), "5678678679");
-
-		cs = new ExpressionParser(new StringReader("A-50000000000 AS result"));
-		cs.parseQueryEnvEntry();		
-		env.put("A", new Long("120000000000"));
-		o = cs.eval(env);
-		assertEquals(o.toString(), "70000000000");
-
-		cs = new ExpressionParser(new StringReader("A*5000000000 AS result"));
-		cs.parseQueryEnvEntry();		
-		env.put("A", new Integer("3"));
-		o = cs.eval(env);
-		assertEquals(o.toString(), "15000000000");
-
-		cs = new ExpressionParser(new StringReader("A*10000L AS result"));
-		cs.parseQueryEnvEntry();		
-		env.put("A", new Integer("1000000"));
-		o = cs.eval(env);
-		assertEquals(o.toString(), "10000000000");
-
-		cs = new ExpressionParser(new StringReader("A/10 AS result"));
-		cs.parseQueryEnvEntry();		
-		env.put("A", new Long("-1234567891230"));
-		o = cs.eval(env);
-		assertEquals(o.toString(), "-123456789123");
-	}
-
-	@Test
-	public void testEvaluateDateOperations() throws ParseException, SQLException
-	{
-		ExpressionParser cs;
-		cs = new ExpressionParser(new StringReader("CURRENT_DATE AS now"));
-		cs.parseQueryEnvEntry();
-		Map<String, Object> env = new HashMap<String, Object>();
-		env.put(StringConverter.COLUMN_NAME, new StringConverter("yyyy-mm-dd", "HH:mm:ss", "yyyy-MM-dd HH:mm:ss", "UTC"));
-
-		// Protect against unlikely situation of test running over date change at midnight.
-		String date1 = new Date(System.currentTimeMillis()).toString();
-		Object o = cs.eval(env);
-		String date2 = new Date(System.currentTimeMillis()).toString();
-		assertTrue(date1.equals(o.toString()) || date2.equals(o.toString()));
-
-		cs = new ExpressionParser(new StringReader("EXPIRYDATE + 10 as result"));
-		cs.parseQueryEnvEntry();
-		env.put("EXPIRYDATE", Date.valueOf("2011-11-24"));
-		o = cs.eval(env);
-		assertEquals(o.toString(), "2011-12-04");
-
-		cs = new ExpressionParser(new StringReader("10 + EXPIRYDATE as result"));
-		cs.parseQueryEnvEntry();
-		env.put("EXPIRYDATE", Date.valueOf("2011-11-24"));
-		o = cs.eval(env);
-		assertEquals(o.toString(), "2011-12-04");
-
-		cs = new ExpressionParser(new StringReader("EXPIRYDATE - 10 as result"));
-		cs.parseQueryEnvEntry();
-		env.put("EXPIRYDATE", Date.valueOf("2011-11-24"));
-		o = cs.eval(env);
-		assertEquals(o.toString(), "2011-11-14");
-
-		cs = new ExpressionParser(new StringReader("EXPIRYDATE - '2011-11-01' as result"));
-		cs.parseQueryEnvEntry();
-		env.put("EXPIRYDATE", Date.valueOf("2011-11-24"));
-		o = cs.eval(env);
-		assertEquals(o, new Integer(23));
-
-		cs = new ExpressionParser(new StringReader("ENDDATE - STARTDATE + 1 as result"));
-		cs.parseQueryEnvEntry();
-		env.put("STARTDATE", Date.valueOf("2011-11-22"));
-		env.put("ENDDATE", Date.valueOf("2011-11-24"));
-		o = cs.eval(env);
-		assertEquals(o, new Integer(3));
-	}
-
-	@Test
-	public void testEvaluateTimeOperations() throws ParseException, SQLException
-	{
-		ExpressionParser cs;
-		cs = new ExpressionParser(new StringReader("CURRENT_TIME AS T1"));
-		cs.parseQueryEnvEntry();
-		Map<String, Object> env = new HashMap<String, Object>();
-		Time t1 = (Time)cs.eval(env);
-		assertNotNull(t1);
-		// Avoid comparison with current time because it is changing as unit test runs 
-	}
-
-	@Test
-	public void testParsingIgnoresCase() throws ParseException, SQLException
-	{
-		SqlParser parser = new SqlParser();
-		parser.parse("SELECT A+B AS SUM FROM test");
-		assertEquals("+ [A] [B]", parser.getExpression(0).toString());
-		parser.parse("SELECT A+B As SUM FROM test");
-		assertEquals("+ [A] [B]", parser.getExpression(0).toString());
-		parser.parse("SELECT A+B aS SUM FROM test");
-		assertEquals("+ [A] [B]", parser.getExpression(0).toString());
-		parser.parse("SELECT A+B as SUM FROM test");
-		assertEquals("+ [A] [B]", parser.getExpression(0).toString());
-	}
-
-	@Test
-	public void testParsingTableAlias() throws ParseException, SQLException
-	{
-		SqlParser parser = new SqlParser();
-
-		parser.parse("SELECT Ab.Name FROM sample AS Ab WHERE Ab.ID='A123'");
-		assertEquals("AB", parser.getTableAlias());
-	}
-
-	@Test
-	public void testParsingWithNewlines() throws ParseException, SQLException
-	{
-		SqlParser parser = new SqlParser();
-
-		parser.parse("\r\nSELECT NAME\r\nas FLD_A\r\nFROM test\r\nWHERE ID=1\r\n");
-		assertTrue("Incorrect table name", parser.getTableName().equals("test"));
-
-		String[] cols = parser.getColumnNames();
-		assertTrue("Incorrect Column Count", cols.length == 1);
-
-		assertTrue("Column Name Col 0 '" + cols[0] + "' is not equal FLD_A",
-			cols[0].equalsIgnoreCase("fld_a"));
-	}
-
-	@Test
-	public void testParsingComma() throws ParseException, SQLException
-	{
-		SqlParser parser = new SqlParser();
-
-		parser.parse("SELECT Id + ',' + Name FROM sample");
-		assertEquals("+ + [ID] ',' [NAME]", parser.getExpression(0).toString());
-	}
-
-	@Test
-	public void testParsingQuotedFrom() throws ParseException, SQLException
-	{
-		SqlParser parser = new SqlParser();
-		Expression whereClause;
-
-		parser.parse("SELECT Id FROM sample where Signature = 'sent from my iPhone'");
-		whereClause = parser.getWhereClause();
-		assertNotNull("query has a WHERE clause", whereClause);
-		assertEquals("Incorrect WHERE", "= [SIGNATURE] 'sent from my iPhone'", whereClause.toString());
-	}
-
-	@Test
-	public void testParsingQuotedWhere() throws ParseException, SQLException
-	{
-		SqlParser parser = new SqlParser();
-		Expression whereClause;
-
-		parser.parse("SELECT Id FROM sample where Title like '%NOT WHERE I BELONG%'");
-		whereClause = parser.getWhereClause();
-		assertNotNull("query has a WHERE clause", whereClause);
-		assertEquals("Incorrect WHERE", "L [TITLE] '%NOT WHERE I BELONG%'", whereClause.toString());
-	}
-
-	@Test
-	public void testParsingEndingWithSemiColon() throws ParseException, SQLException
-	{
-		SqlParser parser1 = new SqlParser();
-		parser1.parse("SELECT Id FROM sample;");
-		assertEquals("sample", parser1.getTableName());
-
-		SqlParser parser2 = new SqlParser();
-		parser2.parse("SELECT Id FROM sample\n;");
-		assertEquals("sample", parser2.getTableName());
-	}
-
-	@Test
-	public void testParsingComments() throws ParseException, SQLException
-	{
-		SqlParser parser1 = new SqlParser();
-		parser1.parse("-- Comment Before\n" +
-			"--\n" +
-			"SELECT Id FROM sample\n" +
-			"-- Comment After");
-		assertEquals("sample", parser1.getTableName());
-		String[] cols = parser1.getColumnNames();
-		assertTrue("Incorrect Column Count", cols.length == 1);
-		assertTrue("Column Name Col 0 '" + cols[0] + "' is not equal Id",
-			cols[0].equalsIgnoreCase("Id"));
-
-		SqlParser parser2 = new SqlParser();
-		parser2.parse("SELECT\r\n" +
-			"MONTH, -- 1=January\r\n" +
-			"TEMPERATURE * (9.0 / 5) + 32 AS TEMP -- in Fahrenheit\r\n" +
-			"FROM\r\n" +
-			"climate\r\n" +
-			"WHERE\r\n" +
-			"CITYID = 77 -- See CITYINDEX.TXT\r\n");
-		assertEquals("climate", parser2.getTableName());
-		cols = parser2.getColumnNames();
-		assertTrue("Incorrect Column Count", cols.length == 2);
-		assertTrue("Column Name Col 0 '" + cols[0] + "' is not equal MONTH",
-			cols[0].equalsIgnoreCase("MONTH"));
-		assertTrue("Column Name Col 1 '" + cols[1] + "' is not equal TEMP",
-			cols[1].equalsIgnoreCase("TEMP"));
-	}
-	
-	@Test
-	public void testParsingMultipleStatements() throws ParseException, SQLException
-	{
-		MultipleSqlParser parser = new MultipleSqlParser();
-		List<SqlParser> parsers = parser.parse("SELECT A FROM test1 ; SELECT B FROM test2 ; SELECT C FROM test3");
-		assertEquals("SQL statement count", 3, parsers.size());
-		
-		assertEquals("[A]", parsers.get(0).getExpression(0).toString());
-		assertEquals("Incorrect table name", parsers.get(0).getTableName(), "test1");
-
-		assertEquals("[B]", parsers.get(1).getExpression(0).toString());
-		assertEquals("Incorrect table name", parsers.get(1).getTableName(), "test2");
-
-		assertEquals("[C]", parsers.get(2).getExpression(0).toString());
-		assertEquals("Incorrect table name", parsers.get(2).getTableName(), "test3");
-	}
-	
-	@Test
-	public void testWhereDiacritics() throws SQLException, ParseException
-	{
-		SqlParser parser = new SqlParser();
-		Map<String, Object> env = new HashMap<String, Object>();
-		env.put("C", new String(
-				"\u011B\u0161\u010D\u0159\u017E\u00FD\u00E1\u00ED\u00E9\u00FA\u016F\u010F\u0165\u0148\u011A\u0160\u010C\u0158\u017D\u00DD\u00C1\u00CD\u00C9\u00DA\u016E\u010E\u0164\u0147"));
-
-		/*
-		 *  Test with Unicode characters with code points greater than 255.
-		 *  \u0165 is LATIN SMALL LETTER T WITH CARON
-		 *  \u0148 is LATIN SMALL LETTER N WITH CARON
-		 *  \u011A is LATIN CAPITAL LETTER E WITH CARON
-		 */
-		parser.parse("SELECT * FROM test WHERE c LIKE '%\u0165\u0148\u011A%'");
-
-		assertEquals(true, parser.getWhereClause().isTrue(env));
-	}
->>>>>>> 3405aa27
 }