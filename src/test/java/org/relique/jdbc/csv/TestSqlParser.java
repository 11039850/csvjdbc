--- conflicted
+++ resolved
@@ -730,7 +730,6 @@
         Map<String, Object> env = new HashMap<String, Object>();
 		env.put(StringConverter.COLUMN_NAME, new StringConverter("yyyy-mm-dd", "HH:mm:ss", "yyyy-MM-dd HH:mm:ss", "UTC"));
 
-<<<<<<< HEAD
         // Protect against unlikely situation of test running over date change at midnight.
         String date1 = new Date(System.currentTimeMillis()).toString();
         Object o = cs.eval(env);
@@ -782,6 +781,83 @@
     }
 
     @Test
+	public void testEvaluateCaseExpressions() throws ParseException, SQLException
+	{
+		/*
+		 * Test "searched case" expressions.
+		 */
+		ExpressionParser cs; 
+		cs = new ExpressionParser(new StringReader("CASE " +
+			"WHEN POSTCODE >= 2600 AND POSTCODE <= 2618 THEN 'ACT' " +
+			"WHEN POSTCODE >= 2000 AND POSTCODE <= 2999 THEN 'NSW' " +
+			"WHEN POSTCODE >= 3000 AND POSTCODE <= 3999 THEN 'VIC' " +
+			"ELSE '' END"));
+		cs.parseQueryEnvEntry();
+		Map<String, Object> env = new HashMap<String, Object>();
+
+		env.put("POSTCODE", Integer.valueOf(2601));
+		Object o = cs.eval(env);
+		assertEquals(o.toString(), "ACT");
+
+		env.put("POSTCODE", Integer.valueOf(2795));
+		o = cs.eval(env);
+		assertEquals(o.toString(), "NSW");
+
+		env.put("POSTCODE", Integer.valueOf(3001));
+		o = cs.eval(env);
+		assertEquals(o.toString(), "VIC");
+
+		env.put("POSTCODE", Integer.valueOf(6000));
+		o = cs.eval(env);
+		assertEquals(o.toString(), "");
+
+		cs = new ExpressionParser(new StringReader("CASE WHEN F=1 THEN '1st' WHEN F=2 THEN '2nd' END"));
+		cs.parseQueryEnvEntry();
+
+		env.put("F", Integer.valueOf(1));
+		o = cs.eval(env);
+		assertEquals(o.toString(), "1st");
+
+		env.put("F", Integer.valueOf(2));
+		o = cs.eval(env);
+		assertEquals(o.toString(), "2nd");
+
+		env.put("F", Integer.valueOf(3));
+		o = cs.eval(env);
+		assertEquals(o, null);
+
+		/*
+		 * Test "simple case" expressions.
+		 */
+		cs = new ExpressionParser(new StringReader("CASE UNITS WHEN 'KM' THEN X * 1000 ELSE X END"));
+		cs.parseQueryEnvEntry();
+
+		env.put("UNITS", "KM");
+		env.put("X", Integer.valueOf(3));
+		o = cs.eval(env);
+		assertEquals(o.toString(), "3000");
+
+		env.put("UNITS", "M");
+		o = cs.eval(env);
+		assertEquals(o.toString(), "3");
+
+		cs = new ExpressionParser(new StringReader("CASE F WHEN 1 THEN '1st' WHEN 2 THEN '2nd' END"));
+		cs.parseQueryEnvEntry();
+
+		env.put("F", Integer.valueOf(1));
+		o = cs.eval(env);
+		assertEquals(o.toString(), "1st");
+
+		env.put("F", Integer.valueOf(2));
+		o = cs.eval(env);
+		assertEquals(o.toString(), "2nd");
+
+		env.put("F", Integer.valueOf(3));
+		o = cs.eval(env);
+		assertEquals(o, null);
+	}
+
+	@Test
     public void testParsingIgnoresCase() throws ParseException, SQLException
     {
         SqlParser parser = new SqlParser();
@@ -896,250 +972,6 @@
     }
 
     @Test
-=======
-		// Protect against unlikely situation of test running over date change at midnight.
-		String date1 = new Date(System.currentTimeMillis()).toString();
-		Object o = cs.eval(env);
-		String date2 = new Date(System.currentTimeMillis()).toString();
-		assertTrue(date1.equals(o.toString()) || date2.equals(o.toString()));
-
-		cs = new ExpressionParser(new StringReader("EXPIRYDATE + 10 as result"));
-		cs.parseQueryEnvEntry();
-		env.put("EXPIRYDATE", Date.valueOf("2011-11-24"));
-		o = cs.eval(env);
-		assertEquals(o.toString(), "2011-12-04");
-
-		cs = new ExpressionParser(new StringReader("10 + EXPIRYDATE as result"));
-		cs.parseQueryEnvEntry();
-		env.put("EXPIRYDATE", Date.valueOf("2011-11-24"));
-		o = cs.eval(env);
-		assertEquals(o.toString(), "2011-12-04");
-
-		cs = new ExpressionParser(new StringReader("EXPIRYDATE - 10 as result"));
-		cs.parseQueryEnvEntry();
-		env.put("EXPIRYDATE", Date.valueOf("2011-11-24"));
-		o = cs.eval(env);
-		assertEquals(o.toString(), "2011-11-14");
-
-		cs = new ExpressionParser(new StringReader("EXPIRYDATE - '2011-11-01' as result"));
-		cs.parseQueryEnvEntry();
-		env.put("EXPIRYDATE", Date.valueOf("2011-11-24"));
-		o = cs.eval(env);
-		assertEquals(o, new Integer(23));
-
-		cs = new ExpressionParser(new StringReader("ENDDATE - STARTDATE + 1 as result"));
-		cs.parseQueryEnvEntry();
-		env.put("STARTDATE", Date.valueOf("2011-11-22"));
-		env.put("ENDDATE", Date.valueOf("2011-11-24"));
-		o = cs.eval(env);
-		assertEquals(o, new Integer(3));
-	}
-
-	@Test
-	public void testEvaluateTimeOperations() throws ParseException, SQLException
-	{
-		ExpressionParser cs;
-		cs = new ExpressionParser(new StringReader("CURRENT_TIME AS T1"));
-		cs.parseQueryEnvEntry();
-		Map<String, Object> env = new HashMap<String, Object>();
-		Time t1 = (Time)cs.eval(env);
-		assertNotNull(t1);
-		// Avoid comparison with current time because it is changing as unit test runs 
-	}
-
-	@Test
-	public void testEvaluateCaseExpressions() throws ParseException, SQLException
-	{
-		/*
-		 * Test "searched case" expressions.
-		 */
-		ExpressionParser cs; 
-		cs = new ExpressionParser(new StringReader("CASE " +
-			"WHEN POSTCODE >= 2600 AND POSTCODE <= 2618 THEN 'ACT' " +
-			"WHEN POSTCODE >= 2000 AND POSTCODE <= 2999 THEN 'NSW' " +
-			"WHEN POSTCODE >= 3000 AND POSTCODE <= 3999 THEN 'VIC' " +
-			"ELSE '' END"));
-		cs.parseQueryEnvEntry();
-		Map<String, Object> env = new HashMap<String, Object>();
-
-		env.put("POSTCODE", Integer.valueOf(2601));
-		Object o = cs.eval(env);
-		assertEquals(o.toString(), "ACT");
-
-		env.put("POSTCODE", Integer.valueOf(2795));
-		o = cs.eval(env);
-		assertEquals(o.toString(), "NSW");
-
-		env.put("POSTCODE", Integer.valueOf(3001));
-		o = cs.eval(env);
-		assertEquals(o.toString(), "VIC");
-
-		env.put("POSTCODE", Integer.valueOf(6000));
-		o = cs.eval(env);
-		assertEquals(o.toString(), "");
-
-		cs = new ExpressionParser(new StringReader("CASE WHEN F=1 THEN '1st' WHEN F=2 THEN '2nd' END"));
-		cs.parseQueryEnvEntry();
-
-		env.put("F", Integer.valueOf(1));
-		o = cs.eval(env);
-		assertEquals(o.toString(), "1st");
-
-		env.put("F", Integer.valueOf(2));
-		o = cs.eval(env);
-		assertEquals(o.toString(), "2nd");
-
-		env.put("F", Integer.valueOf(3));
-		o = cs.eval(env);
-		assertEquals(o, null);
-
-		/*
-		 * Test "simple case" expressions.
-		 */
-		cs = new ExpressionParser(new StringReader("CASE UNITS WHEN 'KM' THEN X * 1000 ELSE X END"));
-		cs.parseQueryEnvEntry();
-
-		env.put("UNITS", "KM");
-		env.put("X", Integer.valueOf(3));
-		o = cs.eval(env);
-		assertEquals(o.toString(), "3000");
-
-		env.put("UNITS", "M");
-		o = cs.eval(env);
-		assertEquals(o.toString(), "3");
-
-		cs = new ExpressionParser(new StringReader("CASE F WHEN 1 THEN '1st' WHEN 2 THEN '2nd' END"));
-		cs.parseQueryEnvEntry();
-
-		env.put("F", Integer.valueOf(1));
-		o = cs.eval(env);
-		assertEquals(o.toString(), "1st");
-
-		env.put("F", Integer.valueOf(2));
-		o = cs.eval(env);
-		assertEquals(o.toString(), "2nd");
-
-		env.put("F", Integer.valueOf(3));
-		o = cs.eval(env);
-		assertEquals(o, null);
-	}
-
-	@Test
-	public void testParsingIgnoresCase() throws ParseException, SQLException
-	{
-		SqlParser parser = new SqlParser();
-		parser.parse("SELECT A+B AS SUM FROM test");
-		assertEquals("+ [A] [B]", parser.getExpression(0).toString());
-		parser.parse("SELECT A+B As SUM FROM test");
-		assertEquals("+ [A] [B]", parser.getExpression(0).toString());
-		parser.parse("SELECT A+B aS SUM FROM test");
-		assertEquals("+ [A] [B]", parser.getExpression(0).toString());
-		parser.parse("SELECT A+B as SUM FROM test");
-		assertEquals("+ [A] [B]", parser.getExpression(0).toString());
-	}
-
-	@Test
-	public void testParsingTableAlias() throws ParseException, SQLException
-	{
-		SqlParser parser = new SqlParser();
-
-		parser.parse("SELECT Ab.Name FROM sample AS Ab WHERE Ab.ID='A123'");
-		assertEquals("AB", parser.getTableAlias());
-	}
-
-	@Test
-	public void testParsingWithNewlines() throws ParseException, SQLException
-	{
-		SqlParser parser = new SqlParser();
-
-		parser.parse("\r\nSELECT NAME\r\nas FLD_A\r\nFROM test\r\nWHERE ID=1\r\n");
-		assertTrue("Incorrect table name", parser.getTableName().equals("test"));
-
-		String[] cols = parser.getColumnNames();
-		assertTrue("Incorrect Column Count", cols.length == 1);
-
-		assertTrue("Column Name Col 0 '" + cols[0] + "' is not equal FLD_A",
-			cols[0].equalsIgnoreCase("fld_a"));
-	}
-
-	@Test
-	public void testParsingComma() throws ParseException, SQLException
-	{
-		SqlParser parser = new SqlParser();
-
-		parser.parse("SELECT Id + ',' + Name FROM sample");
-		assertEquals("+ + [ID] ',' [NAME]", parser.getExpression(0).toString());
-	}
-
-	@Test
-	public void testParsingQuotedFrom() throws ParseException, SQLException
-	{
-		SqlParser parser = new SqlParser();
-		Expression whereClause;
-
-		parser.parse("SELECT Id FROM sample where Signature = 'sent from my iPhone'");
-		whereClause = parser.getWhereClause();
-		assertNotNull("query has a WHERE clause", whereClause);
-		assertEquals("Incorrect WHERE", "= [SIGNATURE] 'sent from my iPhone'", whereClause.toString());
-	}
-
-	@Test
-	public void testParsingQuotedWhere() throws ParseException, SQLException
-	{
-		SqlParser parser = new SqlParser();
-		Expression whereClause;
-
-		parser.parse("SELECT Id FROM sample where Title like '%NOT WHERE I BELONG%'");
-		whereClause = parser.getWhereClause();
-		assertNotNull("query has a WHERE clause", whereClause);
-		assertEquals("Incorrect WHERE", "L [TITLE] '%NOT WHERE I BELONG%'", whereClause.toString());
-	}
-
-	@Test
-	public void testParsingEndingWithSemiColon() throws ParseException, SQLException
-	{
-		SqlParser parser1 = new SqlParser();
-		parser1.parse("SELECT Id FROM sample;");
-		assertEquals("sample", parser1.getTableName());
-
-		SqlParser parser2 = new SqlParser();
-		parser2.parse("SELECT Id FROM sample\n;");
-		assertEquals("sample", parser2.getTableName());
-	}
-
-	@Test
-	public void testParsingComments() throws ParseException, SQLException
-	{
-		SqlParser parser1 = new SqlParser();
-		parser1.parse("-- Comment Before\n" +
-			"--\n" +
-			"SELECT Id FROM sample\n" +
-			"-- Comment After");
-		assertEquals("sample", parser1.getTableName());
-		String[] cols = parser1.getColumnNames();
-		assertTrue("Incorrect Column Count", cols.length == 1);
-		assertTrue("Column Name Col 0 '" + cols[0] + "' is not equal Id",
-			cols[0].equalsIgnoreCase("Id"));
-
-		SqlParser parser2 = new SqlParser();
-		parser2.parse("SELECT\r\n" +
-			"MONTH, -- 1=January\r\n" +
-			"TEMPERATURE * (9.0 / 5) + 32 AS TEMP -- in Fahrenheit\r\n" +
-			"FROM\r\n" +
-			"climate\r\n" +
-			"WHERE\r\n" +
-			"CITYID = 77 -- See CITYINDEX.TXT\r\n");
-		assertEquals("climate", parser2.getTableName());
-		cols = parser2.getColumnNames();
-		assertTrue("Incorrect Column Count", cols.length == 2);
-		assertTrue("Column Name Col 0 '" + cols[0] + "' is not equal MONTH",
-			cols[0].equalsIgnoreCase("MONTH"));
-		assertTrue("Column Name Col 1 '" + cols[1] + "' is not equal TEMP",
-			cols[1].equalsIgnoreCase("TEMP"));
-	}
-
-	@Test
->>>>>>> cbc04e9e
 	public void testParsingCComments() throws ParseException, SQLException
 	{
 		SqlParser parser1 = new SqlParser();
